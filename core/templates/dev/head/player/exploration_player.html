--- conflicted
+++ resolved
@@ -26,37 +26,14 @@
       <span class="oppia-navbar-breadcrumb-separator"></span>
       <span class="protractor-test-exploration-header" itemprop="description">{{exploration_title}}</span>
     </li>
-<<<<<<< HEAD
-    <li ng-click="showInformationCard()" tooltip="<['I18N_PLAYER_INFO_TOOLTIP' | translate]>" tooltip-placement="bottom" style="cursor: pointer;">
-=======
-    <li ng-click="showInformationCard()" tooltip="Info" tooltip-placement="bottom" style="cursor: pointer;" class="protractor-test-exploration-info-icon">
->>>>>>> 84421c88
+    <li ng-click="showInformationCard()" tooltip="<['I18N_PLAYER_INFO_TOOLTIP' | translate]>" tooltip-placement="bottom" style="cursor: pointer;" class="protractor-test-exploration-info-icon">
       <i class="material-icons oppia-navbar-breadcrumb-icon" style="font-size: 20px; vertical-align: middle;">&#xE88E;</i>
     </li>
   </ul>
 {% endblock navbar_breadcrumb %}
 
 {% block local_top_nav_options %}
-<<<<<<< HEAD
-  <div ng-controller="LearnerLocalNav">
-    <ul class="nav navbar-nav oppia-navbar-nav navbar-right" ng-controller="LearnerLocalNav" style="margin-right: 0px;">
-      <li popover-placement="bottom" popover-template="popover/feedback" popover-trigger="click">
-        <a href="" tooltip="<['I18N_PLAYER_FEEDBACK_TOOLTIP' | translate]>" tooltip-placement="bottom">
-          <span class="glyphicon glyphicon-comment"></span>
-        </a>
-      </li>
-      {% if can_edit %}
-        <li>
-          <a ng-href="/create/<[explorationId]>" tooltip="<['I18N_PLAYER_EDIT_TOOLTIP' | translate]>" tooltip-placement="bottom" target="_blank">
-            <span class="glyphicon glyphicon-pencil"></span>
-          </a>
-        </li>
-      {% endif %}
-    </ul>
-  </div>
-=======
   {% include 'player/learner_local_nav.html' %}
->>>>>>> 84421c88
 {% endblock local_top_nav_options %}
 
 {% block content %}
@@ -72,161 +49,11 @@
   {% include 'components/gadget_directive.html' %}
   {% include 'components/gadget_panel_directive.html' %}
   {% include 'components/profile_link_image_directive.html' %}
-
-<<<<<<< HEAD
-  <script type="text/ng-template" id="popover/feedback">
-    <feedback-popup></feedback-popup>
-  </script>
-
-  <script type="text/ng-template" id="popover/informationCard">
-    <md-card class="md-padding">
-      <div ng-style="infoCardBackgroundImageCss" class="oppia-info-card-logo-thumbnail">
-        <h2 class="oppia-info-card-title"><[explorationCardTitle]></h2>
-      </div>
-
-      <div ng-if="!loadingInfoCardData" class="oppia-info-card-content">
-        <p ng-if="explorationDescription">
-          <[explorationDescription | truncateAndCapitalize: 95]>
-        </p>
-        <p ng-if="!explorationDescription" translate="I18N_PLAYER_NO_OBJECTIVE"></p>
-        <ul layout="row" class="card-metrics" layout-align="space-between center">
-          <li>
-            <span class="fa fa-star fa-lg" tooltip="<['I18N_PLAYER_RATINGS_TOOLTIP' | translate]>" tooltip-placement="top"></span>
-            <span ng-if="explorationRatings === 0" translate="I18N_PLAYER_UNRATED"></span>
-            <span ng-if="explorationRatings !== 0"><[explorationRatings]></span>
-          </li>
-          <li>
-            <span class="fa fa-eye fa-lg" tooltip="<['I18N_PLAYER_VIEWS_TOOLTIP' | translate]>" tooltip-placement="top"></span>
-            <[viewersCount | summarizeNonnegativeNumber]>
-          </li>
-          <li>
-            <span class="fa fa-clock-o fa-lg" tooltip="<['I18N_PLAYER_LAST_UPDATED_TOOLTIP' | translate]>" tooltip-placement="top"></span>
-            <[getLocaleAbbreviatedDatetimeString(explorationLastUpdatedMsec)]>
-          </li>
-          <ul layout="row" layout-align="space-between center" class="oppia-info-card-exploration-contributors-profile">
-            <i class="material-icons" tooltip="<['I18N_PLAYER_CONTRIBUTORS_TOOLTIP' | translate]>" tooltip-placement="top" style="cursor: default; margin-right: 5px;">&#xE7EF;</i>
-            <li ng-repeat="ContributorUsername in explorationContributorUsernames| limitTo: 2"
-              tooltip="<[ContributorUsername]>" tooltip-placement="top">
-              <profile-link-image username="ContributorUsername">
-              </profile-link-image>
-            </li>
-
-            <!--TODO(Makonda) get profile picture and profile url to make image click direct to contributor profile-->
-
-            <li ng-if="explorationContributorUsernames.length > 2" class="oppia-contributors-more-circle"
-              tooltip-append-to-body="true" tooltip="<[explorationContributorUsernames.slice(2).join(',')]>"
-              tooltip-placement="top">+<[explorationContributorUsernames.length - 2]>
-            </li>
-            <li ng-if="explorationContributorUsernames.length === 0"
-                tooltip="<['I18N_PLAYER_COMMUNITY_EDITABLE_TOOLTIP' | translate]>" tooltip-placement="top">
-              <span class="fa fa-globe fa-lg oppia-info-card-community-editable-icon"></span>
-            </li>
-          </ul>
-        </ul>
-        <div class="oppia-info-card-bottom-row" layout="row">
-          <div flex="55">
-            <md-content layout="row">
-              <div class="oppia-info-card-tag-icon">
-                <span class="fa fa-tags fa-lg" tooltip-append-to-body="true" tooltip="<['I18N_PLAYER_TAGS_TOOLTIP' | translate]>"
-                  tooltip-placement="top">
-                </span>
-              </div>
-              <md-chips layout-align="center center">
-                <md-chip ng-if="explorationTags.tagsInTooltip.length > 0" class="oppia-info-card-tooltip-more"
-                  tooltip-append-to-body="true" tooltip="<[explorationTags.tagsInTooltip.join(', ')]>"
-                  tooltip-placement="right" translate="I18N_PLAYER_PLUS_TAGS" translate-values="{additionalTagNumber: <[explorationTags.tagsInTooltip.length]>}">
-                </md-chip>
-                <md-chip ng-if="explorationTags.tagsToBeShown.length > 0">
-                  <[explorationTags.tagsToBeShown.join(", ")]>
-                </md-chip>
-                <md-chip ng-if="explorationTags.tagsToBeShown.length === 0 &&
-                  explorationTags.tagsInTooltip.length === 0">
-                  <span><em translate="I18N_PLAYER_NO_TAGS"></em></span>
-                <md-chip>
-              </md-chips>
-            </md-content>
-          </div>
-          <div flex="45">
-            <ul layout="row" layout-align="end center">
-
-            {% if SHARING_OPTIONS['gplus'] %}
-                <li>
-                  <a ng-href="https://plus.google.com/share?url=<[serverName]>/explore/<[explorationId]>" onclick="return !window.open(this.href, '', 'height=600, width=600, menubar=no, toolbar=no, resizable=yes, scrollbars=yes')" target="_window">
-                    <img src="/images/general/gplus.png" alt="Google+">
-                  </a>
-                </li>
-              {% endif %}
-
-              {% if SHARING_OPTIONS['facebook'] %}
-                <li>
-                  <a ng-href="https://www.facebook.com/sharer/sharer.php?sdk=joey&u=<[serverName]>/explore/<[explorationId]>&display=popup&ref=plugin&src=share_button" onclick="return !window.open(this.href, '', 'height=336, width=640')" target="_window">
-                    <img src='/images/general/fb.png' alt="Facebook">
-                  </a>
-                </li>
-              {% endif %}
-
-              {% if SHARING_OPTIONS['twitter'] %}
-                <li>
-                  <a ng-href="https://twitter.com/share?text=<[escapedTwitterText]>&url=<[serverName]>/explore/<[explorationId]>" onclick="return !window.open(this.href, '', 'height=460, width=640')" target="_window">
-                    <img src="/images/general/twitter.png" alt="Twitter">
-                  </a>
-                </li>
-              {% endif %}
-
-              <li>
-                <a href="" ng-click="showEmbedExplorationModal(explorationId)" tooltip="<['I18N_PLAYER_EMBED_TOOLTIP' | translate]>" tooltip-placement="top">
-                  <i class="material-icons md-18" style="color: black;">&#xE157;</i>
-                </a>
-              </li>
-            </ul>
-          </div>
-        </div>
-      </div>
-      <div ng-if="loadingInfoCardData" class="oppia-info-card-content">
-        <h3 ng-if="!failedLoadingData" translate="I18N_PLAYER_LOADING"></h3>
-        <h3 ng-if="failedLoadingData" translate="I18N_PLAYER_LOAD_ERROR"></h3>
-      </div>
-      <button type="button" class="oppia-close-popover-button" ng-click="cancel()">
-        <i class="material-icons md-18" style="color: white;">&#xE5CD;</i>
-      </button>
-    </md-card>
-  </script>
-
-  <script type="text/ng-template" id="components/feedback">
-    <div style="min-width: 250px;">
-      <div ng-show="!feedbackSubmitted">
-        <button type="button" class="oppia-close-popover-button" ng-click="closePopover()">
-          <i class="material-icons md-18">&#xE5CD;</i>
-        </button>
-        <br>
-
-        <div>
-          <textarea ng-model="feedbackText" rows="5" class="oppia-feedback-popover-textarea" ng-attr-placeholder="<['I18N_PLAYER_LEAVE_FEEDBACK' | translate]>" focus-on="<[feedbackPopoverId]>">
-          </textarea>
-        </div>
-
-        <!-- The z-index ensures that the button is not overlapped by the checkbox div. -->
-        <md-button class="pull-right" ng-class="{'oppia-feedback-popover-submit-btn-enabled': feedbackText}" style="margin-top: 6px; z-index: 30;" ng-click="saveFeedback()" ng-disabled="!feedbackText" translate="I18N_PLAYER_SUBMIT_BUTTON"></md-button>
-        <div class="checkbox" style="font-size: 0.9em; margin: 12px 0 4px 0;" ng-show="isLoggedIn">
-          <label>
-            <input type="checkbox" ng-model="isSubmitterAnonymized">
-            <span translate="I18N_PLAYER_STAY_ANONYMOUS"></span>
-          </label>
-        </div>
-      </div>
-
-      <div ng-show="feedbackSubmitted" translate="I18N_PLAYER_THANK_FEEDBACK"></div>
-    </div>
-  </script>
-
-  {% include 'components/gadget_panel.html' %}
-=======
   {% include 'player/answer_feedback_pair_directive.html' %}
   {% include 'player/conversation_skin_directive.html' %}
   {% include 'player/feedback_popup_directive.html' %}
   {% include 'player/information_card_modal.html' %}
   {% include 'player/progress_dots_directive.html' %}
->>>>>>> 84421c88
 {% endblock %}
 
 {% block footer_js %}
