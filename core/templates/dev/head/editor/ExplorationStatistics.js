--- conflicted
+++ resolved
@@ -19,17 +19,10 @@
  */
 
 oppia.controller('ExplorationStatistics', [
-<<<<<<< HEAD
-    '$scope', '$http', '$location', '$modal', 'warningsData',
-    'oppiaDatetimeFormatter',
-    function($scope, $http, $location, $modal, warningsData,
-             oppiaDatetimeFormatter) {
-=======
     '$scope', '$http', '$modal', 'warningsData', 'explorationStatesService', 'explorationData',
-    'graphDataService',
+    'graphDataService', 'oppiaDatetimeFormatter',
     function($scope, $http, $modal, warningsData, explorationStatesService, explorationData,
-             graphDataService) {
->>>>>>> 5f047130
+             graphDataService, oppiaDatetimeFormatter) {
   $scope.COMPLETION_RATE_CHART_OPTIONS = {
     chartAreaWidth: 300,
     colors: ['green', 'firebrick'],
