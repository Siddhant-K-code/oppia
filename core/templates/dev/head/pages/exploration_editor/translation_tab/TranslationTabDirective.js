// Copyright 2018 The Oppia Authors. All Rights Reserved.
//
// Licensed under the Apache License, Version 2.0 (the "License");
// you may not use this file except in compliance with the License.
// You may obtain a copy of the License at
//
//      http://www.apache.org/licenses/LICENSE-2.0
//
// Unless required by applicable law or agreed to in writing, software
// distributed under the License is distributed on an "AS-IS" BASIS,
// WITHOUT WARRANTIES OR CONDITIONS OF ANY KIND, either express or implied.
// See the License for the specific language governing permissions and
// limitations under the License.

/**
 * @fileoverview Directive for the translation tab.
 */

oppia.directive('translationTab', [
<<<<<<< HEAD
  'ExplorationStatesService', 'StateContentIdsToAudioTranslationsService',
  'StateEditorService', 'UrlInterpolationService',
  function(
      ExplorationStatesService, StateContentIdsToAudioTranslationsService,
      StateEditorService, UrlInterpolationService) {
    return {
      restrict: 'E',
      scope: {},

      templateUrl: UrlInterpolationService.getDirectiveTemplateUrl(
        '/pages/exploration_editor/translation_tab/' +
        'translation_tab_directive.html'),
      controller: ['$scope', '$rootScope', function($scope, $rootScope) {
        $rootScope.loadingMessage = 'Loading';
        $scope.isTranslationTabBusy = false;

        var initTranslationTab = function() {
          var stateName = StateEditorService.getActiveStateName();
          StateContentIdsToAudioTranslationsService.init(
            stateName,
            ExplorationStatesService.getContentIdsToAudioTranslationsMemento(
              stateName));
          $scope.$broadcast('refreshStateTranslation');
        };
        $scope.$on('refreshTranslationTab', function() {
          initTranslationTab();
        });
      }]
=======
  'UrlInterpolationService', 'ContextService', 'ExplorationDataService',
  'StateTutorialFirstTimeService',
  function(UrlInterpolationService, ContextService, ExplorationDataService,
      StateTutorialFirstTimeService) {
    return {
      restrict: 'E',
      scope: {},
      link: function(scope) {
        scope.$broadcast('refreshTranslationTab');
        ExplorationDataService.getData().then(function(data) {
          StateTutorialFirstTimeService.initTranslation(
            data.show_state_translation_tutorial_on_load,
            ContextService.getExplorationId()
          );
        });
      },
      templateUrl: UrlInterpolationService.getDirectiveTemplateUrl(
        '/pages/exploration_editor/translation_tab/' +
        'translation_tab_directive.html'),
      controller: ['$scope', '$rootScope', '$templateCache', '$uibModal',
        'EditabilityService', 'StateTutorialFirstTimeService',
        'UrlInterpolationService',
        function($scope, $rootScope, $templateCache, $uibModal,
            EditabilityService, StateTutorialFirstTimeService,
            UrlInterpolationService) {
          $rootScope.loadingMessage = 'Loading';
          $scope.isTranslationTabBusy = false;
          // Toggles the translation tab tutorial on/off
          $scope.translationTutorial = false;
          var _ID_TUTORIAL_TRANSLATION_LANGUAGE =
            '#tutorialTranslationLanguage';
          var _ID_TUTORIAL_TRANSLATION_STATE = '#tutorialTranslationState';
          var _ID_TUTORIAL_TRANSLATION_OVERVIEW =
            '#tutorialTranslationOverview';
          $scope.TRANSLATION_TUTORIAL_OPTIONS = [{
            type: 'title',
            heading: 'Translations In Oppia',
            text: (
              'Hello, welcome to Translation Tab! ' +
              'This tour will walk you through the translation page. ' +
              'Hit the "Next" button to begin.')
          }, {
            type: 'function',
            fn: function(isGoingForward) {
              $('html, body').animate({
                scrollTop: (isGoingForward ? 0 : 20)
              }, 1000);
            }
          }, {
            type: 'element',
            selector: _ID_TUTORIAL_TRANSLATION_LANGUAGE,
            heading: 'Choose Language',
            text: ('Start your translation by choosing the language that ' +
              'you want to translate to.'),
            placement: 'bottom'
          }, {
            type: 'function',
            fn: function(isGoingForward) {
              var idToScrollTo = (
                isGoingForward ? _ID_TUTORIAL_TRANSLATION_OVERVIEW :
                _ID_TUTORIAL_TRANSLATION_LANGUAGE);
              $('html, body').animate({
                scrollTop: angular.element(idToScrollTo).offset().top - 200
              }, 1000);
            }
          }, {
            type: 'element',
            selector: _ID_TUTORIAL_TRANSLATION_OVERVIEW,
            heading: 'Choose a Card to Translate',
            text: ('Then, choose a card from the exploration overview by ' +
            'clicking on the card. The selected card will have ' +
            'a bolded border. Cards that have missing translations ' +
            'are coloured yellow or red, and these are good places to start.'),
            placement: 'left'
          }, {
            type: 'function',
            fn: function(isGoingForward) {
              var idToScrollTo = (
                isGoingForward ? _ID_TUTORIAL_TRANSLATION_STATE :
                _ID_TUTORIAL_TRANSLATION_OVERVIEW);
              $('html, body').animate({
                scrollTop: angular.element(idToScrollTo).offset().top - 200
              }, 1000);
            }
          }, {
            type: 'element',
            selector: _ID_TUTORIAL_TRANSLATION_STATE,
            heading: 'Choose a Part of the Card to Translate',
            text: (
              '<p>Next choose one of the parts of the lesson card from ' +
              'menu at the top. This lists all the translatable parts ' +
              'of the card. Within each tab, multiple sections may be ' +
              'available for translating.</p>'),
            placement: 'bottom'
          }, {
            type: 'function',
            fn: function(isGoingForward) {
              $('html, body').animate({
                scrollTop: (isGoingForward ? 0 : 20)
              }, 1000);
            }
          }, {
            type: 'title',
            heading: 'Recording Audio',
            text: ('<p>To create audio translations in Oppia, ' +
              'simply follow these 3 steps:</p>' +
              '<ol>' +
              '  <li>' +
              '    To start <b>recording</b>, click the ' +
              '    <i class="material-icons" style="color:#009688">' +
              '    mic</i> button. ' +
              '    If the browser pops up a message asking if you’d ' +
              '    like to record audio, accept it. ' +
              '  </li>' +
              '  <li>' +
              '    When you are ready to end the recording, click ' +
              '    <i class="material-icons" style="color:#009688">' +
              '    &#xE047;</i> to <b>stop</b>. ' +
              '  </li>' +
              '  <li>' +
              '    Hit the <b>save</b> <i class="material-icons"' +
              '    style="color:#009688" > &#xE161;</i> button ' +
              '    to confirm the recording.' +
              '  </li>' +
              '</ol>' +
              '<p>Alternatively, you can use the ' +
              '<i class="material-icons" style="color:#009688" >&#xE2C6;</i>' +
              'button to <b>upload</b> audio files from your computer.</p>')
          }, {
            type: 'function',
            fn: function(isGoingForward) {
              $('html, body').animate({
                scrollTop: (isGoingForward ? 0 : 20)
              }, 1000);
            }
          }, {
            type: 'title',
            heading: 'Re-record/Re-upload audio',
            text: ('<p>The audio recording also has options related ' +
              'to updating and deleting translations.</p>' +
              '<ul>' +
              '  <li>' +
              '    To revert and cancel any unsaved translation(s),' +
              '    click the ' +
              '    <i class="material-icons" style="color:#009688">' +
              '    &#xE5C9;</i> button.' +
              '  </li>' +
              '  <li>' +
              '    To play the audio, click the ' +
              '    <i class="material-icons" style="color:#009688" >' +
              '    &#xE039;</i> button. ' +
              '  </li>' +
              '  <li>' +
              '    To do retakes, click ' +
              '    <i class="material-icons" style="color:#009688">' +
              '    &#xE028;</i> button. ' +
              '  </li>' +
              '  <li>' +
              '    To delete a recording, click ' +
              '    <i class="material-icons" style="color:#009688">' +
              '    &#xE872;</i> button. ' +
              '  </li>' +
              '</ul>')
          }, {
            type: 'function',
            fn: function(isGoingForward) {
              $('html, body').animate({
                scrollTop: (isGoingForward ? 0 : 20)
              }, 1000);
            }
          }, {
            type: 'title',
            heading: 'Tutorial Complete',
            text: (
              '<p>' +
              'Now, you are ready to begin adding translations ' +
              'to your explorations! ' +
              'This marks the end of this tour. ' +
              'Remember to save your progress periodically using ' +
              'the save button in the navigation bar at the top: ' +
              '<button class="btn btn-success" disabled>' +
              '<i class="material-icons" >&#xE161;' +
              '</i></button>.<br> ' +
              'Thank you for making this lesson more accessible ' +
              'for non-native speakers!')
          }];
          // Replace the ng-joyride template with one that uses
          // <[...]> interpolators instead of/ {{...}} interpolators.
          var ngJoyrideTemplate =
            $templateCache.get('ng-joyride-title-tplv1.html');
          ngJoyrideTemplate = ngJoyrideTemplate.replace(
            /\{\{/g, '<[').replace(/\}\}/g, ']>');
          $templateCache.put('ng-joyride-title-tplv1.html',
            ngJoyrideTemplate);

          $scope.leaveTutorial = function() {
            EditabilityService.onEndTutorial();
            $scope.$apply();
            StateTutorialFirstTimeService.markTranslationTutorialFinished();
            $scope.translationTutorial = false;
          };

          $scope.onFinishTutorial = function() {
            $scope.leaveTutorial();
          };

          $scope.onSkipTutorial = function() {
            $scope.leaveTutorial();
          };

          $scope.onStartTutorial = function() {
            if (GLOBALS.can_translate) {
              EditabilityService.onStartTutorial();
              $scope.translationTutorial = true;
            }
          };

          $scope.showWelcomeTranslationModal = function() {
            var modalInstance = $uibModal.open({
              templateUrl: UrlInterpolationService.getDirectiveTemplateUrl(
                '/pages/exploration_editor/translation_tab/' +
                'welcome_translation_modal_directive.html'),
              backdrop: true,
              controller: [
                '$scope', '$uibModalInstance', 'ContextService',
                'SiteAnalyticsService',
                function($scope, $uibModalInstance, ContextService,
                    SiteAnalyticsService) {
                  var explorationId = ContextService.getExplorationId();

                  SiteAnalyticsService.registerTutorialModalOpenEvent(
                    explorationId);

                  $scope.beginTutorial = function() {
                    SiteAnalyticsService.registerAcceptTutorialModalEvent(
                      explorationId);
                    $uibModalInstance.close();
                  };

                  $scope.cancel = function() {
                    SiteAnalyticsService.registerDeclineTutorialModalEvent(
                      explorationId);
                    $uibModalInstance.dismiss('cancel');
                  };
                  // translation tutorial image url for modal
                  $scope.translationWelcomeImgUrl = (
                    UrlInterpolationService.getStaticImageUrl(
                      '/general/editor_welcome.svg'));
                }
              ],
              windowClass: 'oppia-welcome-modal'
            });

            modalInstance.result.then(function() {
              $scope.onStartTutorial();
            }, function() {
              StateTutorialFirstTimeService.markTranslationTutorialFinished();
            });
          };

          $scope.$on('refreshTranslationTab', function() {
            $scope.$broadcast('refreshStateTranslation');
          });
          $scope.$on('enterTranslationForTheFirstTime',
            $scope.showWelcomeTranslationModal
          );
          $scope.$on('openTranslationTutorial', $scope.onStartTutorial);
        }]
>>>>>>> ff872dee
    };
  }]);<|MERGE_RESOLUTION|>--- conflicted
+++ resolved
@@ -17,45 +17,17 @@
  */
 
 oppia.directive('translationTab', [
-<<<<<<< HEAD
-  'ExplorationStatesService', 'StateContentIdsToAudioTranslationsService',
-  'StateEditorService', 'UrlInterpolationService',
+  'ContextService', 'ExplorationDataService', 'ExplorationStatesService',
+  'StateContentIdsToAudioTranslationsService', 'StateEditorService',
+  'StateTutorialFirstTimeService', 'UrlInterpolationService',
   function(
-      ExplorationStatesService, StateContentIdsToAudioTranslationsService,
-      StateEditorService, UrlInterpolationService) {
+      ContextService, ExplorationDataService, ExplorationStatesService,
+      StateContentIdsToAudioTranslationsService, StateEditorService,
+      StateTutorialFirstTimeService, UrlInterpolationService) {
     return {
       restrict: 'E',
       scope: {},
-
-      templateUrl: UrlInterpolationService.getDirectiveTemplateUrl(
-        '/pages/exploration_editor/translation_tab/' +
-        'translation_tab_directive.html'),
-      controller: ['$scope', '$rootScope', function($scope, $rootScope) {
-        $rootScope.loadingMessage = 'Loading';
-        $scope.isTranslationTabBusy = false;
-
-        var initTranslationTab = function() {
-          var stateName = StateEditorService.getActiveStateName();
-          StateContentIdsToAudioTranslationsService.init(
-            stateName,
-            ExplorationStatesService.getContentIdsToAudioTranslationsMemento(
-              stateName));
-          $scope.$broadcast('refreshStateTranslation');
-        };
-        $scope.$on('refreshTranslationTab', function() {
-          initTranslationTab();
-        });
-      }]
-=======
-  'UrlInterpolationService', 'ContextService', 'ExplorationDataService',
-  'StateTutorialFirstTimeService',
-  function(UrlInterpolationService, ContextService, ExplorationDataService,
-      StateTutorialFirstTimeService) {
-    return {
-      restrict: 'E',
-      scope: {},
-      link: function(scope) {
-        scope.$broadcast('refreshTranslationTab');
+      link: function() {
         ExplorationDataService.getData().then(function(data) {
           StateTutorialFirstTimeService.initTranslation(
             data.show_state_translation_tutorial_on_load,
@@ -66,6 +38,7 @@
       templateUrl: UrlInterpolationService.getDirectiveTemplateUrl(
         '/pages/exploration_editor/translation_tab/' +
         'translation_tab_directive.html'),
+
       controller: ['$scope', '$rootScope', '$templateCache', '$uibModal',
         'EditabilityService', 'StateTutorialFirstTimeService',
         'UrlInterpolationService',
@@ -74,6 +47,19 @@
             UrlInterpolationService) {
           $rootScope.loadingMessage = 'Loading';
           $scope.isTranslationTabBusy = false;
+
+          var initTranslationTab = function() {
+            var stateName = StateEditorService.getActiveStateName();
+            StateContentIdsToAudioTranslationsService.init(
+              stateName,
+              ExplorationStatesService.getContentIdsToAudioTranslationsMemento(
+                stateName));
+            $scope.$broadcast('refreshStateTranslation');
+          };
+
+          $scope.$on('refreshTranslationTab', function() {
+            initTranslationTab();
+          });
           // Toggles the translation tab tutorial on/off
           $scope.translationTutorial = false;
           var _ID_TUTORIAL_TRANSLATION_LANGUAGE =
@@ -315,6 +301,5 @@
           );
           $scope.$on('openTranslationTutorial', $scope.onStartTutorial);
         }]
->>>>>>> ff872dee
     };
   }]);