// Copyright 2014 The Oppia Authors. All Rights Reserved.
//
// Licensed under the Apache License, Version 2.0 (the "License");
// you may not use this file except in compliance with the License.
// You may obtain a copy of the License at
//
//      http://www.apache.org/licenses/LICENSE-2.0
//
// Unless required by applicable law or agreed to in writing, software
// distributed under the License is distributed on an "AS-IS" BASIS,
// WITHOUT WARRANTIES OR CONDITIONS OF ANY KIND, either express or implied.
// See the License for the specific language governing permissions and
// limitations under the License.

/**
 * @fileoverview Directives for schema-based form builders.
 *
 * @author sll@google.com (Sean Lip)
 */

// NOTE TO DEVELOPERS: This forms framework accepts an external event
// named 'schemaBasedFormsShown'. This should be called by clients
// when these forms first come into view.


// The conditioning on window.GLOBALS.RTE_COMPONENT_SPECS is because, in the Karma
// tests, this value is undefined.
oppia.constant(
  'RTE_COMPONENT_SPECS',
  window.GLOBALS.RTE_COMPONENT_SPECS ? window.GLOBALS.RTE_COMPONENT_SPECS : {});

// Service for retrieving parameter specifications.
oppia.factory('parameterSpecsService', ['$log', function($log) {
  var paramSpecs = {};

  return {
    addParamSpec: function(paramName, paramType) {
      if (['bool', 'unicode', 'float', 'int', 'unicode'].indexOf(paramType) === -1) {
        $log.error('Invalid parameter type: ' + paramType);
        return;
      }
      paramSpecs[paramName] = {type: paramType};
    },
    getParamType: function(paramName) {
      if (!paramSpecs.hasOwnProperty(paramName)) {
        $log.error('No parameter with name ' + paramName + ' found.');
        return null;
      }
      return paramSpecs[paramName].type;
    },
    getAllParamsOfType: function(paramType) {
      var names = [];
      for (var paramName in paramSpecs) {
        if (paramSpecs[paramName].type === paramType) {
          names.push(paramName);
        }
      }
      return names.sort();
    },
    getAllParams: function() {
      var names = [];
      for (var paramName in paramSpecs) {
        names.push(paramName);
      }
      return names.sort();
    }
  };
}]);

oppia.filter('convertHtmlToUnicode', [function() {
  return function(html) {
    return angular.element('<div>' + html + '</div>').text();
  };
}]);

// Escapes the {, } and \ characters, and then converts
// <oppia-parameter>name</oppia-parameter> tags to {{name}}.
oppia.filter('convertHtmlWithParamsToUnicode', ['$filter', function($filter) {
  var escapeSpecialChars = function(str) {
    // Note that order is important here! Backslashes must be replaced before
    // the others, since doing either of the others first may give rise to
    // extra backslashes.
    return ($filter('convertHtmlToUnicode')(str))
      .replace(/([\\\{\}])/g, '\\$1')
  };

  var PARAM_OPENING_TAG = '<oppia-parameter>';
  var PARAM_CLOSING_TAG = '</oppia-parameter>';

  return function(html) {
    return html.split(PARAM_OPENING_TAG).map(function(value) {
      return value.split(PARAM_CLOSING_TAG).map(function(value2) {
        return escapeSpecialChars(value2);
      }).join('}}');
    }).join('{{');
  };
}]);

oppia.filter('convertUnicodeToHtml', ['$sanitize', 'oppiaHtmlEscaper', function($sanitize, oppiaHtmlEscaper) {
  return function(text) {
    return $sanitize(oppiaHtmlEscaper.unescapedStrToEscapedStr(text));
  };
}]);

// Converts {{name}} substrings to <oppia-parameter>name</oppia-parameter> tags
// and unescapes the {, } and \ characters. This is done by reading the given
// string from left to right: if we see a backslash, we use the following
// character; if we see a '{{', this is the start of a parameter; if
// we see a '}}'; this is the end of a parameter.
oppia.filter('convertUnicodeWithParamsToHtml', ['$filter', function($filter) {
  var assert = function(b) {
    if (!b) {
      throw 'Invalid unicode-string-with-parameters: ' + text;
    }
  };

  return function(text) {
    // The parsing here needs to be done with more care because we are replacing
    // two-character strings. We can't naively break by {{ because in strings
    // like \{{{ the second and third characters will be taken as the opening
    // brackets, which is wrong. We can't unescape characters because then the
    // { characters that remain will be ambiguous (they may either be the
    // openings of parameters or literal '{' characters entered by the user.
    // So we build a standard left-to-right parser which examines each
    // character of the string in turn, and processes it accordingly.
    var textFragments = [];
    var currentFragment = '';
    var currentFragmentIsParam = false;
    for (var i = 0; i < text.length; i++) {
      if (text[i] == '\\') {
        assert(
          !currentFragmentIsParam && text.length > i + 1 &&
          {'{': true, '}': true, '\\': true}[text[i + 1]]);
        currentFragment += text[i + 1];
        i++;
      } else if (text[i] === '{') {
        assert(text.length > i + 1 && !currentFragmentIsParam && text[i + 1] === '{');
        textFragments.push({
          type: 'text',
          data: currentFragment
        });
        currentFragment = '';
        currentFragmentIsParam = true;
        i++;
      } else if (text[i] === '}') {
        assert(text.length > i + 1 && currentFragmentIsParam && text[i + 1] === '}');
        textFragments.push({
          type: 'parameter',
          data: currentFragment
        });
        currentFragment = '';
        currentFragmentIsParam = false;
        i++;
      } else {
        currentFragment += text[i];
      }
    }

    assert(!currentFragmentIsParam);
    textFragments.push({
      type: 'text',
      data: currentFragment
    });

    var result = '';
    textFragments.forEach(function(fragment) {
      result += (
        fragment.type === 'text' ? $filter('convertUnicodeToHtml')(fragment.data) :
        '<oppia-parameter>' + fragment.data + '</oppia-parameter>');
    });
    return result;
  };
}]);


// TODO(sll): This whole directive needs to be rewritten to not rely on jWysiwyg.
oppia.directive('unicodeWithParametersEditor', ['$modal', '$log', 'warningsData', function($modal, $log, warningsData) {
  return {
    restrict: 'E',
    scope: {
      allowedParameterNames: '&',
      localValue: '='
    },
    template: (
      '<div class="input-group">' +
      '  <textarea ng-disabled="!hasFullyLoaded"></textarea>' +
      '  <span class="input-group-btn">' +
      '    <button type="button" class="btn btn-default" ng-click="insertNewParameter()">+P</button>' +
      '  </span>' +
      '</div>'),
    controller: [
        '$scope', '$element', '$filter', '$timeout',
        function($scope, $element, $filter, $timeout) {
      if (!$scope.allowedParameterNames().length) {
        console.error(
          'The unicode-with-parameters editor should not be used if there ' +
          'are no unicode parameters available.');
        return;
      }

      // This is a bit silly. It appears that in contenteditables (in Chrome, anyway)
      // the cursor will stubbornly remain within the oppia-parameter element (even
      // though it should be outside it). However the behavior is correct
      // for images -- so we use images to delimit it. It's still hard to do
      // selection before the element if it's the first thing in the doc,
      // after the element if it's the last thing in the doc, or between two
      // consecutive elements. See this bug for a demonstration:
      //
      //     https://code.google.com/p/chromium/issues/detail?id=242110
      var INVISIBLE_IMAGE_TAG = (
        '<img src="data:image/gif;base64,R0lGODlhAQABAAAAACH5BAEKAAEALAAAAAABAAEAAAICTAEAOw=="></img>');
      var PARAM_CONTAINER_CLASS = 'oppia-parameter-container';

      $scope._createRteParameterTag = function(paramName) {
        var el = $(
          '<span class="' + PARAM_CONTAINER_CLASS + '" contenteditable="false">' +
            INVISIBLE_IMAGE_TAG +
              '<oppia-parameter>' +
                paramName +
              '</oppia-parameter>' +
            INVISIBLE_IMAGE_TAG +
          '</span>');

        var domNode = el.get(0);
        domNode.ondblclick = function() {
          $scope.openEditParameterModal(paramName, domNode);
        };
        return domNode;
      };

      // Convert a unicode string into its RTE representation.
      $scope._convertUnicodeToRte = function(str) {
        var html = $filter('convertUnicodeWithParamsToHtml')(str);

        var elt = $('<div>' + html + '</div>');
        elt.find('oppia-parameter').replaceWith(function() {
          return $scope._createRteParameterTag(this.textContent)
        });
        return elt.html();
      };

      // Convert an RTE representation into a unicode string by removing all
      // insertion points and replacing <oppia-parameter> tags with {{...}}.
      $scope._convertRteToUnicode = function(rte) {
        var elt = $('<div>' + rte + '</div>');
        // Strip out all additional attributes and class names from the
        // <oppia-parameter> tag before conversion to a unicode string.
        elt.find('.' + PARAM_CONTAINER_CLASS).replaceWith(function() {
          return $('<oppia-parameter/>').text(this.textContent).get(0);
        });
        return $filter('convertHtmlWithParamsToUnicode')(elt.html());
      };

      var rteNode = $element[0].querySelector('textarea');

      // A pointer to the editorDoc in the RTE iframe. Populated when the RTE
      // is initialized.
      $scope.editorDoc = null;
      $scope.hasFullyLoaded = false;

      // If eltToReplace is null, a new element should be inserted at the
      // current caret.
      $scope.openEditParameterModal = function(currentParamName, eltToReplace) {
        return $modal.open({
          templateUrl: 'modals/editParamName',
          backdrop: true,
          resolve: {
            allowedParameterNames: function() {
              return $scope.allowedParameterNames();
            }
          },
          controller: ['$scope', '$modalInstance', 'allowedParameterNames', function(
              $scope, $modalInstance, allowedParameterNames) {
            $scope.currentParamName = currentParamName;
            $scope.paramOptions = allowedParameterNames.map(function(paramName) {
              return {
                name: paramName,
                value: paramName
              };
            });

            $scope.cancel = function() {
              $modalInstance.dismiss('cancel');
            };

            $scope.save = function(paramName) {
              $modalInstance.close(paramName);
            };
          }]
        }).result.then(function(paramName) {
          var el = $scope._createRteParameterTag(paramName);
          if (eltToReplace === null) {
            var doc = $(rteNode).wysiwyg('document').get(0);
            $(rteNode).wysiwyg(
              'insertHtml', '<span class="insertionPoint"></span>');
            eltToReplace = $scope.editorDoc.querySelector('.insertionPoint');
          }

          // Note that this removes the contenteditable="false" and ondblclick
          // attributes of el (but they are eventually replaced during the
          // normalization of the RTE content step). Also, we need to save the
          // change explicitly because the wysiwyg editor does not auto-detect
          // replaceWith() events.
          $(eltToReplace).replaceWith(el);
          $(rteNode).wysiwyg('save');
        });
      };

      $scope.insertNewParameter = function() {
        $scope.openEditParameterModal($scope.allowedParameterNames()[0], null);
      };

      var rteContentMemento = $scope._convertUnicodeToRte($scope.localValue);
      $scope.currentlyEditing = false;
      $scope.$watch('localValue', function(newValue, oldValue) {
        if (!$scope.currentlyEditing) {
          // This is an external change.
          rteContentMemento = $scope._convertUnicodeToRte($scope.localValue);
          $(rteNode).wysiwyg('setContent', rteContentMemento);
        }
      }, true);

      $scope._normalizeRteContent = function(content) {
        // TODO(sll): Write this method to validate rather than just normalize.

        // The only top-level tags should be oppia-parameter tags. Each of these
        // tags should have a contenteditable=false attribute, a dblclick handler
        // that opens the parameter modal, and content consisting of a valid
        // parameter name of type unicode surrounded by two invisible image
        // tags.
        var elt = $('<div>' + content + '</div>');
        elt.find('.' + PARAM_CONTAINER_CLASS).replaceWith(function() {
          return $scope._createRteParameterTag(this.textContent.trim())
        });
        return elt.html();
      };

      $scope.init = function() {
        $(rteNode).wysiwyg({
          autoGrow: true,
          autoSave: true,
          controls: {},
          css: '/css/rte_single_line.css',
          debug: true,
          events: {
            // Prevent dragging, since this causes weird things to happen when
            // a user selects text containing all or part of parameter tags and
            // then drags that text elsewhere.
            dragstart: function(e) {
              e.preventDefault();
            },
            // Prevent use of keyboard shortcuts for bold, italics, etc. Also
            // prevent pasting, newlines and tabbing.
            keydown: function(e) {
              var aKey = 65, cKey = 67, xKey = 88, zKey = 90;
              var vKey = 86;
              if (e.ctrlKey) {
                if (e.keyCode === 86) {
                  e.preventDefault();
                  alert('Pasting in string input fields is currently not supported. Sorry about that!');
                } else if (e.keyCode !== aKey && e.keyCode !== cKey && e.keyCode !== xKey && e.keyCode !== zKey) {
                  e.preventDefault();
                }
              }
              // Disable the enter key. Contenteditable does not seem to support
              // deletion of newlines. Also disable the tab key.
              if (e.keyCode === 13 || e.keyCode === 9) {
                e.preventDefault();
              }
            },
            paste: function(e) {
              e.preventDefault();
            },
            save: function(e) {
              var currentContent = $(rteNode).wysiwyg('getContent');
              if (currentContent === null || currentContent === undefined) {
                return;
              }

              // Normalize the new content. If a validation error occurs,
              // revert to the memento, and update the external and internal
              // values. Otherwise, update the external and internal values
              // with the normalized content, and update the memento as well.
              var normalizedContent = '';
              try {
                normalizedContent = $scope._normalizeRteContent(currentContent);
              } catch(unusedException) {
                console.error('Error parsing RTE content: ' + currentContent);
                normalizedContent = rteContentMemento;
              }

              if (normalizedContent !== currentContent) {
                $(rteNode).wysiwyg('setContent', normalizedContent);
              }

              // Update the external value. The $timeout removes the '$apply in
              // progress' errors which get triggered if a parameter was edited.
              $timeout(function() {
                $scope.$apply(function() {
                  $scope.currentlyEditing = true;
                  $scope.localValue = $scope._convertRteToUnicode(normalizedContent);
                  // TODO(sll): This is a somewhat hacky solution. Can it be cleaned up?
                  $timeout(function() {
                    $scope.currentlyEditing = false;
                  }, 50);
                });
              });

              // Update the memento.
              rteContentMemento = normalizedContent;
            }
          },
          iFrameClass: 'wysiwyg-content',
          initialContent: rteContentMemento,
          maxHeight: 30,
          rmUnusedControls: true
        });

        $scope.editorDoc = $(rteNode).wysiwyg('document')[0].body;

        // Add dblclick handlers to the various nodes, since they get stripped
        // in the initialization.
        var elts = Array.prototype.slice.call(
          $scope.editorDoc.querySelectorAll('.' + PARAM_CONTAINER_CLASS));
        elts.forEach(function(elt) {
          elt.ondblclick = function() {
            $scope.openEditParameterModal($(elt).text(), elt);
          };
        });

        $scope.hasFullyLoaded = true;
      };

      $scope.init();

      // TODO(sll): If two RTEs share the same data source, and one RTE saves
      // a change to the data, the other RTE should be updated. However, if we
      // just place a $scope.$watch on the data source, then typing in a single
      // RTE is going to call that method, and this will replace the content of
      // the RTE -- which is normally not an issue, but in this case it
      // moves the cursor back to the beginning of the doc and frustrates the
      // user. We should find a solution for this -- although it probably is
      // not a common use case to have multiple unicode RTEs referencing the
      // same data source, there is a problem in that although the Cancel
      // button does update the data model, it does not update the appearance
      // of the RTE.
    }]
  };
}]);

oppia.factory('schemaDefaultValueService', [function() {
  return {
    // TODO(sll): Rewrite this to take validators into account, so that
    // we always start with a valid value.
    getDefaultValue: function(schema) {
      if (schema.choices) {
        return schema.choices[0];
      } else if (schema.type === 'bool') {
        return false;
      } else if (schema.type === 'unicode' || schema.type === 'html') {
        return '';
      } else if (schema.type === 'list') {
        return [this.getDefaultValue(schema.items)];
      } else if (schema.type === 'dict') {
        var result = {};
        for (var i = 0; i < schema.properties.length; i++) {
          result[schema.properties[i].name] = this.getDefaultValue(schema.properties[i].schema);
        }
        return result;
      } else if (schema.type === 'int' || schema.type === 'float') {
        return 0;
      } else {
        console.error('Invalid schema type: ' + schema.type);
      }
    }
  };
}]);

oppia.factory('schemaUndefinedLastElementService', [function() {
  return {
    // Returns true if the input value, taken as the last element in a list,
    // should be considered as 'undefined' and therefore deleted.
    getUndefinedValue: function(schema) {
      if (schema.type === 'unicode' || schema.type === 'html') {
        return '';
      } else {
        return undefined;
      }
    }
  };
}]);


// Add RTE extensions to textAngular toolbar options.
oppia.config(['$provide', function($provide) {
  $provide.decorator('taOptions', [
      '$delegate', '$modal', '$filter', '$timeout',
      'taRegisterTool', 'oppiaHtmlEscaper', 'RTE_COMPONENT_SPECS',
      function(
        taOptions, $modal, $filter, $timeout,
        taRegisterTool, oppiaHtmlEscaper, RTE_COMPONENT_SPECS) {

    taOptions.disableSanitizer = true;
    taOptions.classes.textEditor = 'form-control oppia-rte-content';
    taOptions.toolbar = [
      ['bold', 'italics', 'underline'],
      ['ol', 'ul'],
      []
    ];
    taOptions.setup.textEditorSetup = function($element) {
      $timeout(function() {
        $element.trigger('focus');
      });
    };

    var _RICH_TEXT_COMPONENTS = [];

    // Returns a DOM node.
    var createRteElement = function(componentDefn, customizationArgsDict) {
      var el = $('<img/>');
      el.attr('src', componentDefn.iconDataUrl);
      el.addClass('oppia-noninteractive-' + componentDefn.name);

      for (var attrName in customizationArgsDict) {
        el.attr(
          $filter('camelCaseToHyphens')(attrName) + '-with-value',
          oppiaHtmlEscaper.objToEscapedJson(customizationArgsDict[attrName]));
      }

      return el.get(0);
    };

    var createCustomizationArgDictFromAttrs = function(attrs) {
      var customizationArgsDict = {};
      for (var i = 0; i < attrs.length; i++) {
        var attr = attrs[i];
        if (attr.name == 'class' || attr.name == 'src') {
          continue;
        }
        var separatorLocation = attr.name.indexOf('-with-value');
        if (separatorLocation === -1) {
          $log.error('RTE Error: invalid customization attribute ' + attr.name);
          continue;
        }
        var argName = attr.name.substring(0, separatorLocation);
        customizationArgsDict[argName] = oppiaHtmlEscaper.escapedJsonToObj(attr.value);
      }
      return customizationArgsDict;
    };

    Object.keys(RTE_COMPONENT_SPECS).sort().forEach(function(componentId) {
      RTE_COMPONENT_SPECS[componentId].backendName = RTE_COMPONENT_SPECS[componentId].backend_name;
      RTE_COMPONENT_SPECS[componentId].name = RTE_COMPONENT_SPECS[componentId].frontend_name;
      RTE_COMPONENT_SPECS[componentId].iconDataUrl = RTE_COMPONENT_SPECS[componentId].icon_data_url;
      _RICH_TEXT_COMPONENTS.push(RTE_COMPONENT_SPECS[componentId]);
    });

    var _openCustomizationModal = function(customizationArgSpecs, attrsCustomizationArgsDict, onSubmitCallback) {
      $modal.open({
        templateUrl: 'modals/customizeRteComponent',
        backdrop: 'static',
        resolve: {},
        controller: ['$scope', '$modalInstance', function($scope, $modalInstance) {
          $scope.customizationArgSpecs = customizationArgSpecs;

          $scope.tmpCustomizationArgs = [];
          for (var i = 0; i < customizationArgSpecs.length; i++) {
            var caName = customizationArgSpecs[i].name;
            $scope.tmpCustomizationArgs.push({
              name: caName,
              value: (
                attrsCustomizationArgsDict.hasOwnProperty(caName) ?
                attrsCustomizationArgsDict[caName] :
                customizationArgSpecs[i].default_value)
            });
          }

          $scope.cancel = function() {
            $modalInstance.dismiss('cancel');
          };

          $scope.save = function(customizationArgs) {
            $scope.$broadcast('externalSave');

            var customizationArgsDict = {};
            for (var i = 0; i < $scope.tmpCustomizationArgs.length; i++) {
              var caName = $scope.tmpCustomizationArgs[i].name;
              customizationArgsDict[caName] = $scope.tmpCustomizationArgs[i].value;
            }

            $modalInstance.close(customizationArgsDict);
          };
        }]
      }).result.then(onSubmitCallback);
    }

    _RICH_TEXT_COMPONENTS.forEach(function(componentDefn) {
      var buttonDisplay = createRteElement(componentDefn, {});

      taRegisterTool(componentDefn.name, {
        display: buttonDisplay.outerHTML,
        onElementSelect: {
          element: 'img',
          filter: function(elt) {
            return elt.hasClass('oppia-noninteractive-' + componentDefn.frontend_name);
          },
          action: function(event, $element, editorScope) {
            event.preventDefault();
            var textAngular = this;

            _openCustomizationModal(
              componentDefn.customization_arg_specs,
              createCustomizationArgDictFromAttrs($element[0].attributes),
              function(customizationArgsDict) {
                var el = createRteElement(componentDefn, customizationArgsDict);
                $element[0].parentNode.replaceChild(el, $element[0]);
                textAngular.$editor().updateTaBindtaTextElement();
              });

            return false;
          }
        },
        action: function() {
          var textAngular = this;
          textAngular.$editor().wrapSelection('insertHtml', '<span class="insertionPoint"></span>');

          _openCustomizationModal(
            componentDefn.customization_arg_specs,
            {},
            function(customizationArgsDict) {
              var el = createRteElement(componentDefn, customizationArgsDict);
              var insertionPoint = textAngular.$editor().displayElements.text[0].querySelector('.insertionPoint');
              var parent = insertionPoint.parentNode;
              parent.replaceChild(el, insertionPoint);
              textAngular.$editor().updateTaBindtaTextElement();
            });
        }
      });

      taOptions.toolbar[2].push(componentDefn.name);
    });

    return taOptions;
  }]);
}]);

oppia.directive('textAngularRte', ['$filter', 'oppiaHtmlEscaper', 'RTE_COMPONENT_SPECS',
  function($filter, oppiaHtmlEscaper, RTE_COMPONENT_SPECS) {
  return {
    restrict: 'E',
    scope: {
      htmlContent: '=',
      uiConfig: '&'
    },
    template: '<div text-angular="" ta-toolbar="<[toolbarOptions]>" ng-model="tempContent"></div>',
    controller: ['$scope', '$log', function($scope, $log) {
      $scope._RICH_TEXT_COMPONENTS = [];
      Object.keys(RTE_COMPONENT_SPECS).sort().forEach(function(componentId) {
        RTE_COMPONENT_SPECS[componentId].backendName = RTE_COMPONENT_SPECS[componentId].backend_name;
        RTE_COMPONENT_SPECS[componentId].name = RTE_COMPONENT_SPECS[componentId].frontend_name;
        RTE_COMPONENT_SPECS[componentId].iconDataUrl = RTE_COMPONENT_SPECS[componentId].icon_data_url;
        RTE_COMPONENT_SPECS[componentId].isComplex = RTE_COMPONENT_SPECS[componentId].is_complex;
        $scope._RICH_TEXT_COMPONENTS.push(RTE_COMPONENT_SPECS[componentId]);
      });

      var toolbarOptions = [['bold', 'italics', 'underline'], ['ol', 'ul'], []];
      $scope._RICH_TEXT_COMPONENTS.forEach(function(componentDefn) {
        if (!($scope.uiConfig() && $scope.uiConfig().hide_complex_extensions && componentDefn.isComplex)) {
          toolbarOptions[2].push(componentDefn.name);
        }
      });
      $scope.toolbarOptions = JSON.stringify(toolbarOptions);

      var createCustomizationArgDictFromAttrs = function(attrs) {
        var customizationArgsDict = {};
        for (var i = 0; i < attrs.length; i++) {
          var attr = attrs[i];
          if (attr.name == 'class' || attr.name == 'src') {
            continue;
          }
          var separatorLocation = attr.name.indexOf('-with-value');
          if (separatorLocation === -1) {
            $log.error('RTE Error: invalid customization attribute ' + attr.name);
            continue;
          }
          var argName = attr.name.substring(0, separatorLocation);
          customizationArgsDict[argName] = oppiaHtmlEscaper.escapedJsonToObj(attr.value);
        }
        return customizationArgsDict;
      };

      // Replace <oppia-noninteractive> tags with <img> tags.
      $scope.convertHtmlToRte = function(html) {
        var elt = $('<div>' + html + '</div>');

        $scope._RICH_TEXT_COMPONENTS.forEach(function(componentDefn) {
          elt.find('oppia-noninteractive-' + componentDefn.name).replaceWith(function() {
            return createRteElement(
              componentDefn, createCustomizationArgDictFromAttrs(this.attributes));
          });
        });

        return elt.html();
      };

      var createRteElement = function(componentDefn, customizationArgsDict) {
        var el = $('<img/>');
        el.attr('src', componentDefn.iconDataUrl);
        el.addClass('oppia-noninteractive-' + componentDefn.name);

        for (var attrName in customizationArgsDict) {
          el.attr(
          $filter('camelCaseToHyphens')(attrName) + '-with-value',
          oppiaHtmlEscaper.objToEscapedJson(customizationArgsDict[attrName]));
        }

        var domNode = el.get(0);
        return domNode;
      };

      // Replace <img> tags with <oppia-noninteractive> tags.
      $scope.convertRteToHtml = function(rte) {
        var elt = $('<div>' + rte + '</div>');

        $scope._RICH_TEXT_COMPONENTS.forEach(function(componentDefn) {
          elt.find('img.oppia-noninteractive-' + componentDefn.name).replaceWith(function() {
            var jQueryElt = $('<' + this.className + '/>');
            for (var i = 0; i < this.attributes.length; i++) {
              var attr = this.attributes[i];
              if (attr.name !== 'class' && attr.name !== 'src') {
                jQueryElt.attr(attr.name, attr.value);
              }
            }
            return jQueryElt.get(0);
          });
        });

        return elt.html();
      };

      $scope.init = function() {
        $scope.tempContent = $scope.convertHtmlToRte($scope.htmlContent);
      };

      $scope.init();

      $scope.$watch('tempContent', function(newVal, oldVal) {
        $scope.htmlContent = $scope.convertRteToHtml(newVal);
      });

      // It is possible for the content of the RTE to be changed externally,
      // e.g. if there are several RTEs in a list, and one is deleted.
      $scope.$watch('htmlContent', function(newVal, oldVal) {
        if (newVal !== oldVal) {
          $scope.tempContent = $scope.convertHtmlToRte(newVal);
        }
      });
    }],
  };
}]);


// The names of these filters must correspond to the names of the backend
// validators (with underscores converted to camelcase).
// WARNING: These filters do not validate the arguments supplied with the
// validator definitions in the schema; these are assumed to be correct.
oppia.filter('isAtLeast', [function() {
  return function(input, args) {
    return (input >= args.minValue);
  };
}]);


oppia.filter('isAtMost', [function() {
  return function(input, args) {
    return (input <= args.maxValue);
  };
}]);


oppia.filter('isNonempty', [function() {
  return function(input) {
    return Boolean(input);
  };
}]);


oppia.filter('isFloat', [function() {
  return function(input) {
    // TODO(sll): Accept expressions (like '2.') with nothing after the decimal
    // point.
    var FLOAT_REGEXP = /^\-?\d*((\.|\,)\d+)?$/;

    var viewValue = '';
    try {
      var viewValue = input.toString();
    } catch(e) {
      return undefined;
    }

    if (viewValue !== '' && viewValue !== '-' && FLOAT_REGEXP.test(viewValue)) {
      return parseFloat(viewValue.replace(',', '.'));
    }
    return undefined;
  };
}]);


oppia.directive('applyValidation', ['$filter', function($filter) {
  return {
    require: 'ngModel',
    restrict: 'A',
    link: function(scope, elm, attrs, ctrl) {
      // Add validators in reverse order.
      if (scope.validators()) {
        scope.validators().forEach(function(validatorSpec) {
          var frontendName = $filter('underscoresToCamelCase')(validatorSpec.id);

          // Note that there may not be a corresponding frontend filter for
          // each backend validator.
          try {
            $filter(frontendName);
          } catch(err) {
            return;
          }

          var filterArgs = {};
          for (key in validatorSpec) {
            if (key !== 'id') {
              filterArgs[$filter('underscoresToCamelCase')(key)] = angular.copy(
                validatorSpec[key]);
            }
          }

          var customValidator = function(viewValue) {
            ctrl.$setValidity(
              frontendName, $filter(frontendName)(viewValue, filterArgs));
            return viewValue;
          };

          ctrl.$parsers.unshift(customValidator);
          ctrl.$formatters.unshift(customValidator);
        });
      }
    }
  };
}]);

// This should come before 'apply-validation', if that is defined as
// an attribute on the HTML tag.
oppia.directive('requireIsFloat', ['$filter', function($filter) {
  return {
    require: 'ngModel',
    restrict: 'A',
    link: function(scope, elm, attrs, ctrl) {
      var floatValidator = function(viewValue) {
        var filteredValue = $filter('isFloat')(viewValue);
        ctrl.$setValidity('isFloat', filteredValue !== undefined);
        return filteredValue;
      };

      ctrl.$parsers.unshift(floatValidator);
      ctrl.$formatters.unshift(floatValidator);
    }
  };
}]);

oppia.directive('requireIsValidExpression',
    ['parameterSpecsService', 'expressionEvaluatorService',
        function(parameterSpecsService, expressionEvaluatorService) {
  // Create a namescope environment from the parameter names. The values of the
  // parameters do not matter.
  var params = {};
  parameterSpecsService.getAllParams().forEach(function(name) {
    params[name] = true;
  });

  return {
    require: 'ngModel',
    restrict: 'A',
    link: function(scope, elm, attrs, ctrl) {
      var validator = function(value) {
        ctrl.$setValidity('isValidExpression',
            expressionEvaluatorService.validateExpression(value, [params]));
        return value;
      };

      ctrl.$parsers.unshift(validator);
      ctrl.$formatters.unshift(validator);
    }
  };
}]);

// Prevents timeouts due to recursion in nested directives. See:
//
//   https://stackoverflow.com/questions/14430655/recursion-in-angular-directives
oppia.factory('recursionHelper', ['$compile', function($compile){
  return {
    /**
     * Manually compiles the element, fixing the recursion loop.
     * @param element
     * @param [link] A post-link function, or an object with function(s)
     *     registered via pre and post properties.
     * @returns An object containing the linking functions.
     */
    compile: function(element, link){
      // Normalize the link parameter
      if (angular.isFunction(link)) {
        link = {post: link};
      }

      // Break the recursion loop by removing the contents,
      var contents = element.contents().remove();
      var compiledContents;
      return {
        pre: (link && link.pre) ? link.pre : null,
        post: function(scope, element){
          // Compile the contents.
          if (!compiledContents) {
              compiledContents = $compile(contents);
          }
          // Re-add the compiled contents to the element.
          compiledContents(scope, function(clone) {
              element.append(clone);
          });

          // Call the post-linking function, if any.
          if (link && link.post) {
            link.post.apply(null, arguments);
          }
        }
      };
    }
  };
}]);

/*********************************************************************
 *
 * DIRECTIVES FOR SCHEMA-BASED EDITORS
 *
 *********************************************************************/
oppia.directive('schemaBasedEditor', [function() {
  return {
    scope: {
      schema: '&',
      isDisabled: '&',
      localValue: '=',
      allowExpressions: '&',
      labelForFocusTarget: '&',
      onInputBlur: '=',
      onInputFocus: '='
    },
    templateUrl: 'schemaBasedEditor/master',
    restrict: 'E'
  };
}]);

oppia.directive('schemaBasedChoicesEditor', ['recursionHelper', function(recursionHelper) {
  return {
    scope: {
      localValue: '=',
      // The choices for the object's value.
      choices: '&',
      // The schema for this object.
      // TODO(sll): Validate each choice against the schema.
      schema: '&',
      isDisabled: '&'
    },
    templateUrl: 'schemaBasedEditor/choices',
    restrict: 'E',
    compile: recursionHelper.compile,
    controller: ['$scope', function($scope) {
      $scope.getReadonlySchema = function() {
        var readonlySchema = angular.copy($scope.schema());
        delete readonlySchema['choices'];
        return readonlySchema;
      };
    }]
  };
}]);

oppia.directive('schemaBasedExpressionEditor', [function() {
  return {
    scope: {
      localValue: '=',
      isDisabled: '&',
      // TODO(sll): Currently only takes a string which is either 'bool', 'int' or 'float'.
      // May need to generalize.
      outputType: '&',
      labelForFocusTarget: '&'
    },
    templateUrl: 'schemaBasedEditor/expression',
    restrict: 'E'
  };
}]);

oppia.directive('schemaBasedBoolEditor', [function() {
  return {
    scope: {
      localValue: '=',
      isDisabled: '&',
      allowExpressions: '&',
      labelForFocusTarget: '&'
    },
    templateUrl: 'schemaBasedEditor/bool',
    restrict: 'E',
    controller: ['$scope', 'parameterSpecsService', function($scope, parameterSpecsService) {
      if ($scope.allowExpressions()) {
        $scope.paramNames = parameterSpecsService.getAllParamsOfType('bool');
        $scope.expressionMode = angular.isString($scope.localValue);

        $scope.$watch('localValue', function(newValue, oldValue) {
          $scope.expressionMode = angular.isString(newValue);
        });

        $scope.toggleExpressionMode = function() {
          $scope.expressionMode = !$scope.expressionMode;
          $scope.localValue = $scope.expressionMode ? $scope.paramNames[0] : false;
        };
      }
    }]
  };
}]);

oppia.directive('schemaBasedIntEditor', [function() {
  return {
    scope: {
      localValue: '=',
      isDisabled: '&',
      allowExpressions: '&',
      validators: '&',
      labelForFocusTarget: '&',
      onInputBlur: '=',
      onInputFocus: '='
    },
    templateUrl: 'schemaBasedEditor/int',
    restrict: 'E',
    controller: ['$scope', 'parameterSpecsService', function($scope, parameterSpecsService) {
      if ($scope.localValue === undefined) {
        $scope.localValue = 0;
      }

      $scope.onKeypress = function(evt) {
        if (evt.keyCode === 13) {
          $scope.$emit('submittedSchemaBasedIntForm');
        }
      };

      if ($scope.allowExpressions()) {
        $scope.paramNames = parameterSpecsService.getAllParamsOfType('int');
        $scope.expressionMode = angular.isString($scope.localValue);

        $scope.$watch('localValue', function(newValue, oldValue) {
          $scope.expressionMode = angular.isString(newValue);
        });

        $scope.toggleExpressionMode = function() {
          $scope.expressionMode = !$scope.expressionMode;
          $scope.localValue = $scope.expressionMode ? $scope.paramNames[0] : 0;
        };
      }
    }]
  };
}]);

oppia.directive('schemaBasedFloatEditor', [function() {
  return {
    scope: {
      localValue: '=',
      isDisabled: '&',
      allowExpressions: '&',
      validators: '&',
      labelForFocusTarget: '&',
      onInputBlur: '=',
      onInputFocus: '='
    },
    templateUrl: 'schemaBasedEditor/float',
    restrict: 'E',
    controller: [
        '$scope', '$filter', '$timeout', 'parameterSpecsService',
        function($scope, $filter, $timeout, parameterSpecsService) {
      $scope.hasLoaded = false;
      $scope.isInputInFocus = false;
      $scope.hasFocusedAtLeastOnce = false;

      $scope.validate = function(localValue) {
        return $filter('isFloat')(localValue) !== undefined;
      };

      $scope.onFocus = function() {
        $scope.isInputInFocus = true;
        $scope.hasFocusedAtLeastOnce = true;
        if ($scope.onInputFocus) {
          $scope.onInputFocus();
        }
      };

      $scope.onBlur = function() {
        $scope.isInputInFocus = false;
        if ($scope.onInputBlur) {
          $scope.onInputBlur();
        }
      };

      // TODO(sll): Move these to ng-messages when we move to Angular 1.3.
      $scope.getMinValue = function() {
        for (var i = 0; i < $scope.validators().length; i++) {
          if ($scope.validators()[i].id === 'is_at_least') {
            return $scope.validators()[i].min_value;
          }
        }
      };

      $scope.getMaxValue = function() {
        for (var i = 0; i < $scope.validators().length; i++) {
          if ($scope.validators()[i].id === 'is_at_most') {
            return $scope.validators()[i].max_value;
          }
        }
      };

      $scope.onKeypress = function(evt) {
        if (evt.keyCode === 13) {
          $scope.$emit('submittedSchemaBasedFloatForm');
        }
      };

      if ($scope.localValue === undefined) {
        $scope.localValue = 0.0;
      }

      if ($scope.allowExpressions()) {
        $scope.paramNames = parameterSpecsService.getAllParamsOfType('float');
        $scope.expressionMode = angular.isString($scope.localValue);

        $scope.$watch('localValue', function(newValue, oldValue) {
          $scope.expressionMode = angular.isString(newValue);
        });

        $scope.toggleExpressionMode = function() {
          $scope.expressionMode = !$scope.expressionMode;
          $scope.localValue = $scope.expressionMode ? $scope.paramNames[0] : 0.0;
        };
      }

      // This prevents the red 'invalid input' warning message from flashing
      // at the outset.
      $timeout(function() {
        $scope.hasLoaded = true;
      });
    }]
  };
}]);

oppia.directive('schemaBasedUnicodeEditor', [function() {
  return {
    scope: {
      localValue: '=',
      isDisabled: '&',
      validators: '&',
      uiConfig: '&',
      allowExpressions: '&',
      labelForFocusTarget: '&',
      onInputBlur: '=',
      onInputFocus: '='
    },
    templateUrl: 'schemaBasedEditor/unicode',
    restrict: 'E',
    controller: ['$scope', '$filter', '$sce', 'parameterSpecsService',
        function($scope, $filter, $sce, parameterSpecsService) {
      $scope.allowedParameterNames = parameterSpecsService.getAllParamsOfType('unicode');
      $scope.doUnicodeParamsExist = ($scope.allowedParameterNames.length > 0);

      if ($scope.uiConfig() && $scope.uiConfig().rows && $scope.doUnicodeParamsExist) {
        $scope.doUnicodeParamsExist = false;
        console.log('Multi-row unicode fields with parameters are not currently supported.');
      }

      if ($scope.uiConfig() && $scope.uiConfig().coding_mode) {
        // Flag that is flipped each time the codemirror view is
        // shown. (The codemirror instance needs to be refreshed
        // every time it is unhidden.)
        $scope.codemirrorStatus = false;
        var CODING_MODE_NONE = 'none';

        $scope.codemirrorOptions = {
          lineNumbers: true,
          indentWithTabs: true,
        }
        if ($scope.isDisabled()) {
          $scope.codemirrorOptions.readOnly = 'nocursor';
        }
        // Note that only 'coffeescript', 'javascript', 'lua', 'python', 'ruby' and
        // 'scheme' have CodeMirror-supported syntax highlighting. For other
        // languages, syntax highlighting will not happen.
        if ($scope.uiConfig().coding_mode !== CODING_MODE_NONE) {
          $scope.codemirrorOptions.mode = $scope.uiConfig().coding_mode;
        }

        setTimeout(function() {
          $scope.codemirrorStatus = !$scope.codemirrorStatus;
        }, 200);

        // When the form view is opened, flip the status flag. The
        // timeout seems to be needed for the line numbers etc. to display
        // properly.
        $scope.$on('schemaBasedFormsShown', function() {
          setTimeout(function() {
            $scope.codemirrorStatus = !$scope.codemirrorStatus;
          }, 200);
        });
      }

      $scope.onKeypress = function(evt) {
        if (evt.keyCode === 13) {
          $scope.$emit('submittedSchemaBasedUnicodeForm');
        }
      };

      $scope.getPlaceholder = function() {
        if (!$scope.uiConfig()) {
          return '';
        } else {
          return $scope.uiConfig().placeholder;
        }
      };

      $scope.getRows = function() {
        if (!$scope.uiConfig()) {
          return null;
        } else {
          return $scope.uiConfig().rows;
        }
      };

      $scope.getCodingMode = function() {
        if (!$scope.uiConfig()) {
          return null;
        } else {
          return $scope.uiConfig().coding_mode;
        }
      };

      $scope.getDisplayedValue = function() {
        return $sce.trustAsHtml($filter('convertUnicodeWithParamsToHtml')($scope.localValue));
      };
    }]
  };
}]);

// TODO(sll): The 'Cancel' button should revert the text in the HTML box to its
// original state.
// TODO(sll): The RTE extensions in the RTE do not work.
oppia.directive('schemaBasedHtmlEditor', [function() {
  return {
    scope: {
      localValue: '=',
      isDisabled: '&',
      allowExpressions: '&',
      labelForFocusTarget: '&',
      uiConfig: '&'
    },
    templateUrl: 'schemaBasedEditor/html',
    restrict: 'E'
  };
}]);

oppia.directive('schemaBasedListEditor', [
    'schemaDefaultValueService', 'recursionHelper', 'focusService',
    'schemaUndefinedLastElementService',
    function(
      schemaDefaultValueService, recursionHelper, focusService,
      schemaUndefinedLastElementService) {
  return {
    scope: {
      localValue: '=',
      isDisabled: '&',
      // Read-only property. The schema definition for each item in the list.
      itemSchema: '&',
      // The length of the list. If not specified, the list is of arbitrary length.
      len: '=',
      // UI configuration. May be undefined.
      uiConfig: '&',
      allowExpressions: '&',
      validators: '&',
      labelForFocusTarget: '&'
    },
    templateUrl: 'schemaBasedEditor/list',
    restrict: 'E',
    compile: recursionHelper.compile,
    controller: ['$scope', function($scope) {
      var baseFocusLabel = $scope.labelForFocusTarget() || Math.random().toString(36).slice(2) + '-';
      $scope.getFocusLabel = function(index) {
        // Treat the first item in the list as a special case -- if this list is
        // contained in another list, and the outer list is opened with a desire
        // to autofocus on the first input field, we can then focus on the given
        // $scope.labelForFocusTarget().
        // NOTE: This will cause problems for lists nested within lists, since
        // sub-element 0 > 1 will have the same label as sub-element 1 > 0. But we
        // will assume (for now) that nested lists won't be used -- if they are,
        // this will need to be changed.
        return index === 0 ? baseFocusLabel : baseFocusLabel + index.toString();
      };

      $scope.isAddItemButtonPresent = true;
      $scope.addElementText = 'Add element';
      if ($scope.uiConfig() && $scope.uiConfig().add_element_text) {
        $scope.addElementText = $scope.uiConfig().add_element_text;
      }

      // Only hide the 'add item' button in the case of single-line unicode input.
      $scope.isOneLineInput = true;
      if ($scope.itemSchema().type !== 'unicode' || $scope.itemSchema().hasOwnProperty('choices')) {
        $scope.isOneLineInput = false;
      } else if ($scope.itemSchema().ui_config) {
        if ($scope.itemSchema().ui_config.coding_mode) {
          $scope.isOneLineInput = false;
        } else if (
            $scope.itemSchema().ui_config.hasOwnProperty('rows') &&
            $scope.itemSchema().ui_config.rows > 2) {
          $scope.isOneLineInput = false;
        }
      }

      $scope.minListLength = null;
      $scope.maxListLength = null;
      $scope.showDuplicatesWarning = false;
      if ($scope.validators()) {
        for (var i = 0; i < $scope.validators().length; i++) {
          if ($scope.validators()[i].id === 'has_length_at_most') {
            $scope.maxListLength = $scope.validators()[i].max_value;
          } else if ($scope.validators()[i].id === 'has_length_at_least') {
            $scope.minListLength = $scope.validators()[i].min_value;
          } else if ($scope.validators()[i].id === 'is_uniquified') {
            $scope.showDuplicatesWarning = true;
          }
        }
      }

      while ($scope.localValue.length < $scope.minListLength) {
        $scope.localValue.push(
          schemaDefaultValueService.getDefaultValue($scope.itemSchema()));
      }

      $scope.hasDuplicates = function() {
        var valuesSoFar = {};
        for (var i = 0; i < $scope.localValue.length; i++) {
          var value = $scope.localValue[i];
          if (!valuesSoFar.hasOwnProperty(value)) {
            valuesSoFar[value] = true;
          } else {
            return true;
          }
        }
        return false;
      };

      if ($scope.len === undefined) {
        $scope.addElement = function() {
          if ($scope.isOneLineInput) {
            $scope.hideAddItemButton();
          }

          $scope.localValue.push(
            schemaDefaultValueService.getDefaultValue($scope.itemSchema()));
          focusService.setFocus($scope.getFocusLabel($scope.localValue.length - 1));
        };

        var _deleteLastElementIfUndefined = function() {
          var lastValueIndex = $scope.localValue.length - 1;
          var valueToConsiderUndefined = (
            schemaUndefinedLastElementService.getUndefinedValue($scope.itemSchema()));
          if ($scope.localValue[lastValueIndex] === valueToConsiderUndefined) {
            $scope.deleteElement(lastValueIndex);
          }
        };

        $scope.lastElementOnBlur = function() {
          _deleteLastElementIfUndefined();
          $scope.showAddItemButton();
        };

        $scope.showAddItemButton = function() {
          $scope.isAddItemButtonPresent = true;
        };

        $scope.hideAddItemButton = function() {
          $scope.isAddItemButtonPresent = false;
        };
<<<<<<< HEAD


=======
        
>>>>>>> 5e6eb553
        $scope._onChildFormSubmit = function(evt) {
          if (!$scope.isAddItemButtonPresent) {
            /**
             * If form submission happens on last element of the set (i.e the add item button is absent)
             * then automatically add the element to the list.
             */
            if (($scope.maxListLength === null || $scope.localValue.length < $scope.maxListLength) &&
                !!$scope.localValue[$scope.localValue.length - 1]) {
              $scope.addElement();
            }
          } else {
            /**
             * If form submission happens on existing element remove focus from it
             */
            document.activeElement.blur();
          }
          evt.stopPropagation();
        };

        $scope.$on('submittedSchemaBasedIntForm', $scope._onChildFormSubmit);
        $scope.$on('submittedSchemaBasedFloatForm', $scope._onChildFormSubmit);
        $scope.$on('submittedSchemaBasedUnicodeForm', $scope._onChildFormSubmit);

        $scope.deleteElement = function(index) {
          $scope.localValue.splice(index, 1);
        };
      } else {
        if ($scope.len <= 0) {
          throw 'Invalid length for list editor: ' + $scope.len;
        }
        if ($scope.len != $scope.localValue.length) {
          throw 'List editor length does not match length of input value: ' +
            $scope.len + ' ' + $scope.localValue;
        }
      }
    }]
  };
}]);

oppia.directive('schemaBasedDictEditor', ['recursionHelper', function(recursionHelper) {
  return {
    scope: {
      localValue: '=',
      isDisabled: '&',
      // Read-only property. An object whose keys and values are the dict
      // properties and the corresponding schemas.
      propertySchemas: '&',
      allowExpressions: '&',
      labelForFocusTarget: '&'
    },
    templateUrl: 'schemaBasedEditor/dict',
    restrict: 'E',
    compile: recursionHelper.compile,
    controller: ['$scope', function($scope) {
      $scope.getHumanReadablePropertyDescription = function(property) {
        return property.description || '[' + property.name + ']';
      };

      $scope.fieldIds = {};
      for (var i = 0; i < $scope.propertySchemas().length; i++) {
        // Generate random IDs for each field.
        $scope.fieldIds[$scope.propertySchemas()[i].name] = Math.random().toString(36).slice(2);
      }
    }]
  };
}]);

oppia.directive('schemaBasedCustomEditor', ['recursionHelper', function(recursionHelper) {
  return {
    scope: {
      localValue: '=',
      // The class of the object being edited.
      objType: '='
    },
    templateUrl: 'schemaBasedEditor/custom',
    restrict: 'E',
    compile: recursionHelper.compile
  };
}]);


/*********************************************************************
 *
 * DIRECTIVES FOR SCHEMA-BASED VIEWERS
 *
 *********************************************************************/
oppia.directive('schemaBasedViewer', [function() {
  return {
    scope: {
      schema: '&',
      localValue: '='
    },
    templateUrl: 'schemaBasedViewer/master',
    restrict: 'E'
  };
}]);

oppia.directive('schemaBasedPrimitiveViewer', [function() {
  return {
    scope: {
      localValue: '='
    },
    templateUrl: 'schemaBasedViewer/primitive',
    restrict: 'E',
    controller: ['$scope', function($scope) {
      $scope.isExpression = function(value) {
        return angular.isString(value);
      };
    }]
  };
}]);

oppia.directive('schemaBasedUnicodeViewer', [function() {
  return {
    scope: {
      localValue: '='
    },
    templateUrl: 'schemaBasedViewer/unicode',
    restrict: 'E',
    controller: ['$scope', '$filter', '$sce', function($scope, $filter, $sce) {
      $scope.getDisplayedValue = function() {
        return $sce.trustAsHtml($filter('convertUnicodeWithParamsToHtml')($scope.localValue));
      };
    }]
  };
}]);

oppia.directive('schemaBasedHtmlViewer', [function() {
  return {
    scope: {
      localValue: '='
    },
    templateUrl: 'schemaBasedViewer/html',
    restrict: 'E'
  };
}]);

oppia.directive('schemaBasedListViewer', ['recursionHelper', function(recursionHelper) {
  return {
    scope: {
      localValue: '=',
      // Read-only property. The schema definition for each item in the list.
      itemSchema: '&'
    },
    templateUrl: 'schemaBasedViewer/list',
    restrict: 'E',
    compile: recursionHelper.compile
  };
}]);

oppia.directive('schemaBasedDictViewer', ['recursionHelper', function(recursionHelper) {
  return {
    scope: {
      localValue: '=',
      // Read-only property. An object whose keys and values are the dict
      // properties and the corresponding schemas.
      propertySchemas: '&'
    },
    templateUrl: 'schemaBasedViewer/dict',
    restrict: 'E',
    compile: recursionHelper.compile,
    controller: ['$scope', function($scope) {
      $scope.getHumanReadablePropertyDescription = function(property) {
        return property.description || '[' + property.name + ']';
      };
    }]
  };
}]);

oppia.directive('schemaBasedCustomViewer', ['recursionHelper', function(recursionHelper) {
  return {
    scope: {
      localValue: '=',
      // The class of the object being edited.
      objType: '='
    },
    templateUrl: 'schemaBasedViewer/custom',
    restrict: 'E',
    compile: recursionHelper.compile
  };
}]);<|MERGE_RESOLUTION|>--- conflicted
+++ resolved
@@ -1387,12 +1387,7 @@
         $scope.hideAddItemButton = function() {
           $scope.isAddItemButtonPresent = false;
         };
-<<<<<<< HEAD
-
-
-=======
-        
->>>>>>> 5e6eb553
+
         $scope._onChildFormSubmit = function(evt) {
           if (!$scope.isAddItemButtonPresent) {
             /**
