--- conflicted
+++ resolved
@@ -140,51 +140,29 @@
 
     def test_invalid_ratings_are_forbidden(self):
         with self.assertRaisesRegexp(
-<<<<<<< HEAD
-                ValueError, 'Expected a rating 1-5, received: 0'):
+                ValueError, 'Expected a rating 1-5, received 0'):
             rating_services.assign_rating_to_exploration(
                 self.USER_ID_1, self.EXP_ID, 0)
 
         with self.assertRaisesRegexp(
-                ValueError, 'Expected a rating 1-5, received: 7'):
+                ValueError, 'Expected a rating 1-5, received 7'):
             rating_services.assign_rating_to_exploration(
                 self.USER_ID_1, self.EXP_ID, 7)
 
         with self.assertRaisesRegexp(
                 ValueError,
-                'Expected the rating to be an integer, received: 2'):
+                'Expected the rating to be an integer, received 2'):
             rating_services.assign_rating_to_exploration(
                 self.USER_ID_1, self.EXP_ID, '2')
 
         with self.assertRaisesRegexp(
-                ValueError, 'Expected a rating 1-5, received: aaa'):
+                ValueError,
+                'Expected the rating to be an integer, received aaa'):
             rating_services.assign_rating_to_exploration(
                 self.USER_ID_1, self.EXP_ID, 'aaa')
-=======
-                ValueError, 'Expected a rating 1-5, received 0'):
-            rating_services.assign_rating(self.USER_ID_1, self.EXP_ID, 0)
-
-        with self.assertRaisesRegexp(
-                ValueError, 'Expected a rating 1-5, received 7'):
-            rating_services.assign_rating(self.USER_ID_1, self.EXP_ID, 7)
-
-        with self.assertRaisesRegexp(
-                ValueError,
-                'Expected the rating to be an integer, received 2'):
-            rating_services.assign_rating(self.USER_ID_1, self.EXP_ID, '2')
-
-        with self.assertRaisesRegexp(
-                ValueError,
-                'Expected the rating to be an integer, received aaa'):
-            rating_services.assign_rating(self.USER_ID_1, self.EXP_ID, 'aaa')
->>>>>>> 2cf7d429
 
     def test_invalid_exploration_ids_are_forbidden(self):
         with self.assertRaisesRegexp(
                 Exception, 'Invalid exploration id invalid_id'):
-<<<<<<< HEAD
             rating_services.assign_rating_to_exploration(
-                self.USER_ID_1, 'invalid_id', '3')
-=======
-            rating_services.assign_rating(self.USER_ID_1, 'invalid_id', 3)
->>>>>>> 2cf7d429
+                self.USER_ID_1, 'invalid_id', 3)