# coding: utf-8
#
# Copyright 2014 The Oppia Authors. All Rights Reserved.
#
# Licensed under the Apache License, Version 2.0 (the "License");
# you may not use this file except in compliance with the License.
# You may obtain a copy of the License at
#
#      http://www.apache.org/licenses/LICENSE-2.0
#
# Unless required by applicable law or agreed to in writing, software
# distributed under the License is distributed on an "AS-IS" BASIS,
# WITHOUT WARRANTIES OR CONDITIONS OF ANY KIND, either express or implied.
# See the License for the specific language governing permissions and
# limitations under the License.

"""Commands that can be used to operate on explorations.

All functions here should be agnostic of how ExplorationModel objects are
stored in the database. In particular, the various query methods should
delegate to the Exploration model class. This will enable the exploration
storage model to be changed without affecting this module and others above it.
"""

__author__ = 'Sean Lip'

import copy
import datetime
import logging
import os
import pprint
import StringIO
import zipfile

from core.domain import event_services
from core.domain import exp_domain
from core.domain import fs_domain
from core.domain import rights_manager
from core.platform import models
import feconf
memcache_services = models.Registry.import_memcache_services()
search_services = models.Registry.import_search_services()
taskqueue_services = models.Registry.import_taskqueue_services()
(exp_models,) = models.Registry.import_models([models.NAMES.exploration])
import utils

# This takes additional 'title' and 'category' parameters.
CMD_CREATE_NEW = 'create_new'

#Name for the exploration search index
SEARCH_INDEX_EXPLORATIONS = 'explorations'

# Constants used to initialize EntityChangeListSummarizer
_BASE_ENTITY_STATE = 'state'
_BASE_ENTITY_GADGET = 'gadget'


def _migrate_states_schema(versioned_exploration_states):
    """Holds the responsibility of performing a step-by-step, sequential update
    of an exploration states structure based on the schema version of the input
    exploration dictionary. This is very similar to the YAML conversion process
    found in exp_domain.py and, in fact, many of the conversion functions for
    states are also used in the YAML conversion pipeline. If the current
    exploration states schema version changes
    (feconf.CURRENT_EXPLORATION_STATES_SCHEMA_VERSION), a new conversion
    function must be added and some code appended to this function to account
    for that new version.

    Args:
        versioned_exploration_states: A dict with two keys:
          - states_schema_version: the states schema version for the
            exploration.
          - states: the dict of states comprising the exploration. The keys in
            this dict are state names.
    """
    exploration_states_schema_version = versioned_exploration_states[
        'states_schema_version']
    if (exploration_states_schema_version is None
            or exploration_states_schema_version < 1):
        exploration_states_schema_version = 0

    if not (0 <= exploration_states_schema_version
            <= feconf.CURRENT_EXPLORATION_STATES_SCHEMA_VERSION):
        raise Exception(
            'Sorry, we can only process v1-v%d and unversioned exploration '
            'state schemas at present.' %
            feconf.CURRENT_EXPLORATION_STATES_SCHEMA_VERSION)

    # Check for conversion to v1.
    if exploration_states_schema_version == 0:
        exp_domain.Exploration.update_states_v0_to_v1_from_model(
            versioned_exploration_states)
        exploration_states_schema_version = 1

    # Check for conversion to v2.
    if exploration_states_schema_version == 1:
        exp_domain.Exploration.update_states_v1_to_v2_from_model(
            versioned_exploration_states)
        exploration_states_schema_version = 2

    # Check for conversion to v3.
    if exploration_states_schema_version == 2:
        exp_domain.Exploration.update_states_v2_to_v3_from_model(
            versioned_exploration_states)
        exploration_states_schema_version = 3

    # Check for conversion to v4.
    if exploration_states_schema_version == 3:
        exp_domain.Exploration.update_states_v3_to_v4_from_model(
            versioned_exploration_states)
        exploration_states_schema_version = 4

    # Check for conversion to v5.
    if exploration_states_schema_version == 4:
        exp_domain.Exploration.update_states_v4_to_v5_from_model(
            versioned_exploration_states)
        exploration_states_schema_version = 5

    # Check for conversion to v6.
    if exploration_states_schema_version == 5:
        exp_domain.Exploration.update_states_v5_to_v6_from_model(
            versioned_exploration_states)
        exploration_states_schema_version = 6


# Repository GET methods.
def _get_exploration_memcache_key(exploration_id, version=None):
    """Returns a memcache key for an exploration."""
    if version:
        return 'exploration-version:%s:%s' % (exploration_id, version)
    else:
        return 'exploration:%s' % exploration_id


def get_exploration_from_model(exploration_model, run_conversion=True):
    """Returns an Exploration domain object given an exploration model loaded
    from the datastore.

    If run_conversion is True, then the exploration's states schema version
    will be checked against the current states schema version. If they do not
    match, the exploration will be automatically updated to the latest states
    schema version.

    IMPORTANT NOTE TO DEVELOPERS: In general, run_conversion should never be
    False. This option is only used for testing that the states schema version
    migration works correctly, and it should never be changed otherwise.
    """

    # Ensure the original exploration model does not get altered.
    versioned_exploration_states = {
        'states_schema_version': exploration_model.states_schema_version,
        'states': copy.deepcopy(exploration_model.states)
    }

    # If the exploration uses the latest states schema version, no conversion
    # is necessary.
    if (run_conversion and exploration_model.states_schema_version !=
            feconf.CURRENT_EXPLORATION_STATES_SCHEMA_VERSION):
        _migrate_states_schema(versioned_exploration_states)

    return exp_domain.Exploration(
        exploration_model.id, exploration_model.title,
        exploration_model.category, exploration_model.objective,
        exploration_model.language_code, exploration_model.tags,
        exploration_model.blurb, exploration_model.author_notes,
        exploration_model.default_skin, exploration_model.skin_customizations,
        versioned_exploration_states['states_schema_version'],
        exploration_model.init_state_name,
        versioned_exploration_states['states'],
        exploration_model.param_specs, exploration_model.param_changes,
        exploration_model.version, created_on=exploration_model.created_on,
        last_updated=exploration_model.last_updated)


def get_exploration_summary_from_model(exp_summary_model):
    return exp_domain.ExplorationSummary(
        exp_summary_model.id, exp_summary_model.title,
        exp_summary_model.category, exp_summary_model.objective,
        exp_summary_model.language_code, exp_summary_model.tags,
        exp_summary_model.ratings, exp_summary_model.status,
        exp_summary_model.community_owned, exp_summary_model.owner_ids,
        exp_summary_model.editor_ids, exp_summary_model.viewer_ids,
        exp_summary_model.version,
        exp_summary_model.exploration_model_created_on,
        exp_summary_model.exploration_model_last_updated
    )


def get_exploration_by_id(exploration_id, strict=True, version=None):
    """Returns a domain object representing an exploration."""
    exploration_memcache_key = _get_exploration_memcache_key(
        exploration_id, version=version)
    memcached_exploration = memcache_services.get_multi(
        [exploration_memcache_key]).get(exploration_memcache_key)

    if memcached_exploration is not None:
        return memcached_exploration
    else:
        exploration_model = exp_models.ExplorationModel.get(
            exploration_id, strict=strict, version=version)
        if exploration_model:
            exploration = get_exploration_from_model(exploration_model)
            memcache_services.set_multi({
                exploration_memcache_key: exploration})
            return exploration
        else:
            return None


def get_exploration_summary_by_id(exploration_id):
    """Returns a domain object representing an exploration summary."""
    # TODO(msl): Maybe use memcache similarly to get_exploration_by_id.
    exp_summary_model = exp_models.ExpSummaryModel.get(
        exploration_id)
    if exp_summary_model:
        exp_summary = get_exploration_summary_from_model(exp_summary_model)
        return exp_summary
    else:
        return None


def get_multiple_explorations_by_id(exp_ids, strict=True):
    """Returns a dict of domain objects representing explorations with the
    given ids as keys. If an exp_id is not present it is not included in the
    return dict.
    """
    exp_ids = set(exp_ids)
    result = {}
    uncached = []
    memcache_keys = [_get_exploration_memcache_key(i) for i in exp_ids]
    cache_result = memcache_services.get_multi(memcache_keys)

    for exp_obj in cache_result.itervalues():
        result[exp_obj.id] = exp_obj

    for _id in exp_ids:
        if _id not in result:
            uncached.append(_id)

    db_exp_models = exp_models.ExplorationModel.get_multi(uncached)
    db_results_dict = {}
    not_found = []
    for i, eid in enumerate(uncached):
        model = db_exp_models[i]
        if model:
            exploration = get_exploration_from_model(model)
            db_results_dict[eid] = exploration
        else:
            logging.info('Tried to fetch exploration with id %s, but no such '
                         'exploration exists in the datastore' % eid)
            not_found.append(eid)

    if strict and not_found:
        raise ValueError(
            'Couldn\'t find explorations with the following ids:\n%s'
            % '\n'.join(not_found))

    cache_update = {
        eid: db_results_dict[eid] for eid in db_results_dict.iterkeys()
        if db_results_dict[eid] is not None
    }

    if cache_update:
        memcache_services.set_multi(cache_update)

    result.update(db_results_dict)
    return result


def get_new_exploration_id():
    """Returns a new exploration id."""
    return exp_models.ExplorationModel.get_new_id('')


def is_exp_summary_editable(exp_summary, user_id=None):
    """Checks if a given user may edit an exploration by checking
    the given domain object."""
    return user_id is not None and (
        user_id in exp_summary.editor_ids
        or user_id in exp_summary.owner_ids
        or exp_summary.community_owned)


# Query methods.
def get_exploration_titles_and_categories(exp_ids):
    """Returns exploration titles and categories for the given ids.

    The result is a dict with exploration ids as keys. The corresponding values
    are dicts with the keys 'title' and 'category'.

    Any invalid exp_ids will not be included in the return dict. No error will
    be raised.
    """
    explorations = [
        (get_exploration_from_model(e) if e else None)
        for e in exp_models.ExplorationModel.get_multi(exp_ids)]

    result = {}
    for ind, exploration in enumerate(explorations):
        if exploration is None:
            logging.error(
                'Could not find exploration corresponding to id')
        else:
            result[exploration.id] = {
                'title': exploration.title,
                'category': exploration.category,
            }
    return result


def _get_exploration_summary_dicts_from_models(exp_summary_models):
    """Given an iterable of ExpSummaryModel instances, create a dict containing
    corresponding exploration summary domain objects, keyed by id."""
    exploration_summaries = [
        get_exploration_summary_from_model(exp_summary_model)
        for exp_summary_model in exp_summary_models]
    result = {}
    for exp_summary in exploration_summaries:
        result[exp_summary.id] = exp_summary
    return result


def get_exploration_summaries_matching_ids(exp_ids):
    """Given a list of exploration ids, return a list with the corresponding
    summary domain objects (or None if the corresponding summary does not
    exist).
    """
    return [
        (get_exploration_summary_from_model(model) if model else None)
        for model in exp_models.ExpSummaryModel.get_multi(exp_ids)]


def get_exploration_summaries_matching_query(query_string, cursor=None):
    """Returns a list with all exploration summary domain objects matching the
    given search query string, as well as a search cursor for future fetches.

    This method returns exactly feconf.GALLERY_PAGE_SIZE results if there are
    at least that many, otherwise it returns all remaining results. (If this
    behaviour does not occur, an error will be logged.) The method also returns
    a search cursor.
    """
    MAX_ITERATIONS = 10
    summary_models = []
    search_cursor = cursor

    for i in range(MAX_ITERATIONS):
        remaining_to_fetch = feconf.GALLERY_PAGE_SIZE - len(summary_models)

        exp_ids, search_cursor = search_explorations(
            query_string, remaining_to_fetch, cursor=search_cursor)

        invalid_exp_ids = []
        for ind, model in enumerate(
                exp_models.ExpSummaryModel.get_multi(exp_ids)):
            if model is not None:
                summary_models.append(model)
            else:
                invalid_exp_ids.append(exp_ids[ind])

        if len(summary_models) == feconf.GALLERY_PAGE_SIZE or (
                search_cursor is None):
            break
        else:
            logging.error(
                'Search index contains stale exploration ids: %s' %
                ', '.join(invalid_exp_ids))

    if (len(summary_models) < feconf.GALLERY_PAGE_SIZE
            and search_cursor is not None):
        logging.error(
            'Could not fulfill search request for query string %s; at least '
            '%s retries were needed.' % (query_string, MAX_ITERATIONS))

    return ([
        get_exploration_summary_from_model(summary_model)
        for summary_model in summary_models
    ], search_cursor)


def get_non_private_exploration_summaries():
    """Returns a dict with all non-private exploration summary domain objects,
    keyed by their id."""
    return _get_exploration_summary_dicts_from_models(
        exp_models.ExpSummaryModel.get_non_private())


def get_all_exploration_summaries():
    """Returns a dict with all exploration summary domain objects,
    keyed by their id."""
    return _get_exploration_summary_dicts_from_models(
        exp_models.ExpSummaryModel.get_all())


def get_private_at_least_viewable_exploration_summaries(user_id):
    """Returns a dict with all exploration summary domain objects that are
    at least viewable by given user. The dict is keyed by exploration id."""
    return _get_exploration_summary_dicts_from_models(
        exp_models.ExpSummaryModel.get_private_at_least_viewable(
            user_id=user_id))


def get_at_least_editable_exploration_summaries(user_id):
    """Returns a dict with all exploration summary domain objects that are
    at least editable by given user. The dict is keyed by exploration id."""
    return _get_exploration_summary_dicts_from_models(
        exp_models.ExpSummaryModel.get_at_least_editable(
            user_id=user_id))


def count_explorations():
    """Returns the total number of explorations."""
    return exp_models.ExplorationModel.get_exploration_count()


# Methods for exporting states and explorations to other formats.
def export_to_zip_file(exploration_id, version=None):
    """Returns a ZIP archive of the exploration."""
    exploration = get_exploration_by_id(exploration_id, version=version)
    yaml_repr = exploration.to_yaml()

    o = StringIO.StringIO()
    with zipfile.ZipFile(o, mode='w', compression=zipfile.ZIP_DEFLATED) as zf:
        zf.writestr('%s.yaml' % exploration.title, yaml_repr)

        fs = fs_domain.AbstractFileSystem(
            fs_domain.ExplorationFileSystem(exploration_id))
        dir_list = fs.listdir('')
        for filepath in dir_list:
            # Currently, the version number of all files is 1, since they are
            # not modifiable post-upload.
            # TODO(sll): When allowing editing of files, implement versioning
            # for them.
            file_contents = fs.get(filepath, version=1)

            str_filepath = 'assets/%s' % filepath
            assert isinstance(str_filepath, str)
            unicode_filepath = str_filepath.decode('utf-8')
            zf.writestr(unicode_filepath, file_contents)

    return o.getvalue()


def export_states_to_yaml(exploration_id, version=None, width=80):
    """Returns a python dictionary of the exploration, whose keys are state
    names and values are yaml strings representing the state contents with
    lines wrapped at 'width' characters."""
    exploration = get_exploration_by_id(exploration_id, version=version)
    exploration_dict = {}
    for state in exploration.states:
        exploration_dict[state] = utils.yaml_from_dict(
            exploration.states[state].to_dict(), width=width)
    return exploration_dict


# Repository SAVE and DELETE methods.
def apply_change_list(exploration_id, change_list):
    """Applies a changelist to a pristine exploration and returns the result.

    Each entry in change_list is a dict that represents an ExplorationChange
    object.

    Returns:
      the resulting exploration domain object.
    """
    exploration = get_exploration_by_id(exploration_id)
    try:
        changes = [exp_domain.ExplorationChange(change_dict)
                   for change_dict in change_list]

        for change in changes:
            if change.cmd == exp_domain.CMD_ADD_STATE:
                exploration.add_states([change.state_name])
            elif change.cmd == exp_domain.CMD_RENAME_STATE:
                exploration.rename_state(
                    change.old_state_name, change.new_state_name)
            elif change.cmd == exp_domain.CMD_DELETE_STATE:
                exploration.delete_state(change.state_name)
            elif change.cmd == exp_domain.CMD_EDIT_STATE_PROPERTY:
                state = exploration.states[change.state_name]
                if (change.property_name ==
                        exp_domain.STATE_PROPERTY_PARAM_CHANGES):
                    state.update_param_changes(change.new_value)
                elif change.property_name == exp_domain.STATE_PROPERTY_CONTENT:
                    state.update_content(change.new_value)
                elif (change.property_name ==
                        exp_domain.STATE_PROPERTY_INTERACTION_ID):
                    state.update_interaction_id(change.new_value)
                elif (change.property_name ==
                        exp_domain.STATE_PROPERTY_INTERACTION_CUST_ARGS):
                    state.update_interaction_customization_args(
                        change.new_value)
                elif (change.property_name ==
                        exp_domain.STATE_PROPERTY_INTERACTION_HANDLERS):
                    raise utils.InvalidInputException(
                        'Editing interaction handlers is no longer supported')
                elif (change.property_name ==
                        exp_domain.STATE_PROPERTY_INTERACTION_ANSWER_GROUPS):
                    state.update_interaction_answer_groups(change.new_value)
                elif (change.property_name ==
                        exp_domain.STATE_PROPERTY_INTERACTION_DEFAULT_OUTCOME):
                    state.update_interaction_default_outcome(change.new_value)
<<<<<<< HEAD
            elif change.cmd == exp_domain.CMD_ADD_GADGET:
                exploration.add_gadget(change.gadget_dict, change.panel_name)
            elif change.cmd == exp_domain.CMD_RENAME_GADGET:
                exploration.rename_gadget(
                    change.old_gadget_name, change.new_gadget_name)
            elif change.cmd == exp_domain.CMD_DELETE_GADGET:
                exploration.delete_gadget(change.gadget_name)
            elif change.cmd == exp_domain.CMD_EDIT_GADGET_PROPERTY:
                gadget_instance = exploration.get_gadget_instance_by_name(
                    change.gadget_name)
                if (change.property_name ==
                        exp_domain.GADGET_PROPERTY_VISIBILITY):
                    gadget_instance.update_visible_in_states(change.new_value)
                elif (change.property_name ==
                        exp_domain.GADGET_PROPERTY_CUST_ARGS):
                    gadget_instance.update_customization_args(
=======
                elif (change.property_name ==
                        exp_domain.STATE_PROPERTY_INTERACTION_UNCLASSIFIED_ANSWERS):
                    state.update_interaction_confirmed_unclassified_answers(
>>>>>>> 909f63a8
                        change.new_value)
            elif change.cmd == exp_domain.CMD_EDIT_EXPLORATION_PROPERTY:
                if change.property_name == 'title':
                    exploration.update_title(change.new_value)
                elif change.property_name == 'category':
                    exploration.update_category(change.new_value)
                elif change.property_name == 'objective':
                    exploration.update_objective(change.new_value)
                elif change.property_name == 'language_code':
                    exploration.update_language_code(change.new_value)
                elif change.property_name == 'tags':
                    exploration.update_tags(change.new_value)
                elif change.property_name == 'blurb':
                    exploration.update_blurb(change.new_value)
                elif change.property_name == 'author_notes':
                    exploration.update_author_notes(change.new_value)
                elif change.property_name == 'param_specs':
                    exploration.update_param_specs(change.new_value)
                elif change.property_name == 'param_changes':
                    exploration.update_param_changes(change.new_value)
                elif change.property_name == 'default_skin_id':
                    exploration.update_default_skin_id(change.new_value)
                elif change.property_name == 'init_state_name':
                    exploration.update_init_state_name(change.new_value)
            elif (change.cmd ==
                    exp_domain.CMD_MIGRATE_STATES_SCHEMA_TO_LATEST_VERSION):
                # Loading the exploration model from the datastore into an
                # Exploration domain object automatically converts it to use the
                # latest states schema version. As a result, simply resaving the
                # exploration is sufficient to apply the states schema update.
                continue
        return exploration

    except Exception as e:
        logging.error(
            '%s %s %s %s' % (
                e.__class__.__name__, e, exploration_id,
                pprint.pprint(change_list))
        )
        raise


class EntityChangeListSummarizer(object):
    """Summarizes additions, deletions, and general changes against a given
    entity type.
    """

    def __init__(self, entity_type):
        """
        Args:
        - entity_type: string. Type of the base entity (e.g. 'state')
        """
        self.entity_type = entity_type

        # A list of added entity names.
        self.added_entities = []

        # A list of deleted entity names.
        self.deleted_entities = []

        # A list of entity names. This indicates that the entity has changed
        # but we do not know what the changes are. This can happen for
        # complicated operations like removing an entity and later adding a
        # new entity with the same name as the removed one.
        self.changed_entities = []

        # A dict, where each key is an entity's name, and the corresponding
        # values are dicts; the keys of these dicts represent properties of
        # the entity, and the corresponding values are dicts with keys
        # old_value and new_value. If an entity's 'name' property is changed,
        # this is listed as a property name change under the old entity name
        # in the outer dict.
        self.property_changes = {}

    @property
    def add_entity_cmd(self):
        return 'add_%s' % self.entity_type

    @property
    def rename_entity_cmd(self):
        return 'rename_%s' % self.entity_type

    @property
    def delete_entity_cmd(self):
        return 'delete_%s' % self.entity_type

    @property
    def edit_entity_property_cmd(self):
        return 'edit_%s_property' % self.entity_type

    @property
    def entity_name(self):
        return '%s_name' % self.entity_type

    @property
    def new_entity_name(self):
        return 'new_%s_name' % self.entity_type

    @property
    def old_entity_name(self):
        return 'old_%s_name' % self.entity_type

    def process_changes(self, original_entity_names, changes):
        """Processes the changes, making results available in each of the
        initialized data structures of the EntityChangeListSummarizer.

        Args:
        - original_entity_names: a list of strings representing the names of
          the individual entities before any of the changes in the change list
          have been made.
        - changes: list of ExplorationChange instances.
        """
        # TODO(sll): Make this method do the same thing as the corresponding
        # code in the frontend's editor history tab -- or, better still, get
        # rid of it entirely and use the frontend code to generate change
        # summaries directly.

        # original_names is a dict whose keys are the current state names, and
        # whose values are the names of these states before any changes were
        # applied. It is used to keep track of identities of states throughout
        # the sequence of changes.
        original_names = {name: name for name in original_entity_names}

        for change in changes:
            if change.cmd == self.add_entity_cmd:
                entity_name = getattr(change, self.entity_name)
                if entity_name in self.changed_entities:
                    continue
                elif entity_name in self.deleted_entities:
                    self.changed_entities.append(entity_name)
                    del self.property_changes[entity_name]
                    self.deleted_entities.remove(entity_name)
                else:
                    self.added_entities.append(entity_name)
                    original_names[entity_name] = entity_name
            elif change.cmd == self.rename_entity_cmd:
                new_entity_name = getattr(change, self.new_entity_name)
                old_entity_name = getattr(change, self.old_entity_name)
                orig_name = original_names[old_entity_name]
                original_names[new_entity_name] = orig_name
                del original_names[old_entity_name]

                if orig_name in self.changed_entities:
                    continue

                if orig_name not in self.property_changes:
                    self.property_changes[orig_name] = {}
                if 'name' not in self.property_changes[orig_name]:
                    self.property_changes[orig_name]['name'] = {
                        'old_value': old_entity_name
                    }
                self.property_changes[orig_name]['name']['new_value'] = (
                    new_entity_name)
            elif change.cmd == self.delete_entity_cmd:
                entity_name = getattr(change, self.entity_name)
                orig_name = original_names[entity_name]
                del original_names[entity_name]

                if orig_name in self.changed_entities:
                    continue
                elif orig_name in self.added_entities:
                    self.added_entities.remove(orig_name)
                else:
                    self.deleted_entities.append(orig_name)
            elif change.cmd == self.edit_entity_property_cmd:
                entity_name = getattr(change, self.entity_name)
                orig_name = original_names[entity_name]
                if orig_name in self.changed_entities:
                    continue

                property_name = change.property_name

                if orig_name not in self.property_changes:
                    self.property_changes[orig_name] = {}
                if property_name not in self.property_changes[orig_name]:
                    self.property_changes[orig_name][property_name] = {
                        'old_value': change.old_value
                    }
                self.property_changes[orig_name][property_name][
                    'new_value'] = change.new_value

        unchanged_names = []
        for name in self.property_changes:
            unchanged_properties = []
            changes = self.property_changes[name]
            for property_name in changes:
                if (changes[property_name]['old_value'] ==
                        changes[property_name]['new_value']):
                    unchanged_properties.append(property_name)
            for property_name in unchanged_properties:
                del changes[property_name]
            if len(changes) == 0:
                unchanged_names.append(name)
        for name in unchanged_names:
            del self.property_changes[name]


def get_summary_of_change_list(base_exploration, change_list):
    """Applies a changelist to a pristine exploration and returns a summary.

    Each entry in change_list is a dict that represents an ExplorationChange
    object.

    Returns:
      a dict with nine keys:
        - exploration_property_changes: a dict, where each key is a
          property_name of the exploration, and the corresponding values are
          dicts with keys old_value and new_value.
        - 4 'state' and 'gadget' change lists per data structures defined
          in EntityChangeListSummarizer
    """

    # TODO(anuzis): need to capture changes in gadget positioning
    # between and within panels when we expand support for these actions.

    # Ensure that the original exploration does not get altered.
    exploration = copy.deepcopy(base_exploration)

    changes = [
        exp_domain.ExplorationChange(change_dict)
        for change_dict in change_list]

    # State changes
    state_change_summarizer = EntityChangeListSummarizer(
        _BASE_ENTITY_STATE)
    state_change_summarizer.process_changes(
        exploration.states.keys(), changes)

    # Gadget changes
    gadget_change_summarizer = EntityChangeListSummarizer(
        _BASE_ENTITY_GADGET)
    gadget_change_summarizer.process_changes(
        exploration.get_all_gadget_names(), changes)

    # Exploration changes
    exploration_property_changes = {}
    for change in changes:
        if change.cmd == exp_domain.CMD_EDIT_EXPLORATION_PROPERTY:
            property_name = change.property_name

            if property_name not in exploration_property_changes:
                exploration_property_changes[property_name] = {
                    'old_value': change.old_value
                }
            exploration_property_changes[property_name]['new_value'] = (
                change.new_value)
        elif (change.cmd ==
                exp_domain.CMD_MIGRATE_STATES_SCHEMA_TO_LATEST_VERSION):
            continue

    unchanged_exploration_properties = []
    for property_name in exploration_property_changes:
        if (exploration_property_changes[property_name]['old_value'] ==
                exploration_property_changes[property_name]['new_value']):
            unchanged_exploration_properties.append(property_name)
    for property_name in unchanged_exploration_properties:
        del exploration_property_changes[property_name]

    return {
        'exploration_property_changes': exploration_property_changes,
        'state_property_changes': state_change_summarizer.property_changes,
        'changed_states': state_change_summarizer.changed_entities,
        'added_states': state_change_summarizer.added_entities,
        'deleted_states': state_change_summarizer.deleted_entities,
        'gadget_property_changes': gadget_change_summarizer.property_changes,
        'changed_gadgets': gadget_change_summarizer.changed_entities,
        'added_gadgets': gadget_change_summarizer.added_entities,
        'deleted_gadgets': gadget_change_summarizer.deleted_entities
    }


def _save_exploration(
        committer_id, exploration, commit_message, change_list):
    """Validates an exploration and commits it to persistent storage.

    If successful, increments the version number of the incoming exploration
    domain object by 1.
    """
    if change_list is None:
        change_list = []
    exploration_rights = rights_manager.get_exploration_rights(exploration.id)
    if exploration_rights.status != rights_manager.EXPLORATION_STATUS_PRIVATE:
        exploration.validate(strict=True)
    else:
        exploration.validate()

    exploration_model = exp_models.ExplorationModel.get(
        exploration.id, strict=False)
    if exploration_model is None:
        exploration_model = exp_models.ExplorationModel(id=exploration.id)
    else:
        if exploration.version > exploration_model.version:
            raise Exception(
                'Unexpected error: trying to update version %s of exploration '
                'from version %s. Please reload the page and try again.'
                % (exploration_model.version, exploration.version))
        elif exploration.version < exploration_model.version:
            raise Exception(
                'Trying to update version %s of exploration from version %s, '
                'which is too old. Please reload the page and try again.'
                % (exploration_model.version, exploration.version))

    exploration_model.category = exploration.category
    exploration_model.title = exploration.title
    exploration_model.objective = exploration.objective
    exploration_model.language_code = exploration.language_code
    exploration_model.tags = exploration.tags
    exploration_model.blurb = exploration.blurb
    exploration_model.author_notes = exploration.author_notes
    exploration_model.default_skin = exploration.default_skin
    exploration_model.skin_customizations = (
        exploration.skin_instance.to_dict()['skin_customizations'])

    exploration_model.states_schema_version = exploration.states_schema_version
    exploration_model.init_state_name = exploration.init_state_name
    exploration_model.states = {
        state_name: state.to_dict()
        for (state_name, state) in exploration.states.iteritems()}
    exploration_model.param_specs = exploration.param_specs_dict
    exploration_model.param_changes = exploration.param_change_dicts

    exploration_model.commit(
        committer_id, commit_message, change_list)
    memcache_services.delete(_get_exploration_memcache_key(exploration.id))
    event_services.ExplorationContentChangeEventHandler.record(exploration.id)
    index_explorations_given_ids([exploration.id])

    exploration.version += 1


def _create_exploration(
        committer_id, exploration, commit_message, commit_cmds):
    """Ensures that rights for a new exploration are saved first.

    This is because _save_exploration() depends on the rights object being
    present to tell it whether to do strict validation or not.
    """
    # This line is needed because otherwise a rights object will be created,
    # but the creation of an exploration object will fail.
    exploration.validate()
    rights_manager.create_new_exploration_rights(exploration.id, committer_id)
    model = exp_models.ExplorationModel(
        id=exploration.id,
        category=exploration.category,
        title=exploration.title,
        objective=exploration.objective,
        language_code=exploration.language_code,
        tags=exploration.tags,
        blurb=exploration.blurb,
        author_notes=exploration.author_notes,
        default_skin=exploration.default_skin,
        skin_customizations=exploration.skin_instance.to_dict(
            )['skin_customizations'],
        states_schema_version=exploration.states_schema_version,
        init_state_name=exploration.init_state_name,
        states={
            state_name: state.to_dict()
            for (state_name, state) in exploration.states.iteritems()},
        param_specs=exploration.param_specs_dict,
        param_changes=exploration.param_change_dicts,
    )
    model.commit(committer_id, commit_message, commit_cmds)
    event_services.ExplorationContentChangeEventHandler.record(exploration.id)
    exploration.version += 1
    create_exploration_summary(exploration.id)


def save_new_exploration(committer_id, exploration):
    commit_message = (
        'New exploration created with title \'%s\'.' % exploration.title)
    _create_exploration(committer_id, exploration, commit_message, [{
        'cmd': CMD_CREATE_NEW,
        'title': exploration.title,
        'category': exploration.category,
    }])


def delete_exploration(committer_id, exploration_id, force_deletion=False):
    """Deletes the exploration with the given exploration_id.

    IMPORTANT: Callers of this function should ensure that committer_id has
    permissions to delete this exploration, prior to calling this function.

    If force_deletion is True the exploration and its history are fully deleted
    and are unrecoverable. Otherwise, the exploration and all its history are
    marked as deleted, but the corresponding models are still retained in the
    datastore. This last option is the preferred one.
    """
    # TODO(sll): Delete the files too?

    exploration_rights_model = exp_models.ExplorationRightsModel.get(
        exploration_id)
    exploration_rights_model.delete(
        committer_id, '', force_deletion=force_deletion)

    exploration_model = exp_models.ExplorationModel.get(exploration_id)
    exploration_model.delete(
        committer_id, feconf.COMMIT_MESSAGE_EXPLORATION_DELETED,
        force_deletion=force_deletion)

    # This must come after the exploration is retrieved. Otherwise the memcache
    # key will be reinstated.
    exploration_memcache_key = _get_exploration_memcache_key(exploration_id)
    memcache_services.delete(exploration_memcache_key)

    #delete the exploration from search.
    delete_documents_from_search_index([exploration_id])

    # delete summary of exploration
    delete_exploration_summary(exploration_id, force_deletion=force_deletion)


# Operations on exploration snapshots.
def get_exploration_snapshots_metadata(exploration_id):
    """Returns the snapshots for this exploration, as dicts.

    Args:
        exploration_id: str. The id of the exploration in question.

    Returns:
        list of dicts, each representing a recent snapshot. Each dict has the
        following keys: committer_id, commit_message, commit_cmds, commit_type,
        created_on_ms, version_number. The version numbers are consecutive and
        in ascending order. There are exploration.version_number items in the
        returned list.
    """
    exploration = get_exploration_by_id(exploration_id)
    current_version = exploration.version
    version_nums = range(1, current_version + 1)

    return exp_models.ExplorationModel.get_snapshots_metadata(
        exploration_id, version_nums)


def update_exploration(
        committer_id, exploration_id, change_list, commit_message):
    """Update an exploration. Commits changes.

    Args:
    - committer_id: str. The id of the user who is performing the update
        action.
    - exploration_id: str. The exploration id.
    - change_list: list of dicts, each representing a _Change object. These
        changes are applied in sequence to produce the resulting exploration.
    - commit_message: str or None. A description of changes made to the state.
        For published explorations, this must be present; for unpublished
        explorations, it should be equal to None.
    """
    is_public = rights_manager.is_exploration_public(exploration_id)

    if is_public and not commit_message:
        raise ValueError(
            'Exploration is public so expected a commit message but '
            'received none.')

    exploration = apply_change_list(exploration_id, change_list)
    _save_exploration(committer_id, exploration, commit_message, change_list)

    # update summary of changed exploration
    update_exploration_summary(exploration.id)


def create_exploration_summary(exploration_id):
    """Create summary of an exploration and store in datastore."""
    exploration = get_exploration_by_id(exploration_id)
    exp_summary = get_summary_of_exploration(exploration)
    save_exploration_summary(exp_summary)


def update_exploration_summary(exploration_id):
    """Update the summary of an exploration."""
    exploration = get_exploration_by_id(exploration_id)
    exp_summary = get_summary_of_exploration(exploration)
    save_exploration_summary(exp_summary)


def get_summary_of_exploration(exploration):
    """Create ExplorationSummary domain object for a given Exploration
    domain object and return it.
    """
    exp_rights = exp_models.ExplorationRightsModel.get_by_id(exploration.id)
    exp_summary_model = exp_models.ExpSummaryModel.get_by_id(exploration.id)
    if exp_summary_model:
        old_exp_summary = get_exploration_summary_from_model(exp_summary_model)
        ratings = old_exp_summary.ratings or feconf.get_empty_ratings()
    else:
        ratings = feconf.get_empty_ratings()

    exploration_model_last_updated = exploration.last_updated
    exploration_model_created_on = exploration.created_on

    exp_summary = exp_domain.ExplorationSummary(
        exploration.id, exploration.title, exploration.category,
        exploration.objective, exploration.language_code,
        exploration.tags, ratings, exp_rights.status,
        exp_rights.community_owned, exp_rights.owner_ids,
        exp_rights.editor_ids, exp_rights.viewer_ids, exploration.version,
        exploration_model_created_on, exploration_model_last_updated
    )

    return exp_summary


def save_exploration_summary(exp_summary):
    """Save exploration summary domain object as ExpSummaryModel
    entity in datastore."""

    exp_summary_model = exp_models.ExpSummaryModel(
        id=exp_summary.id,
        title=exp_summary.title,
        category=exp_summary.category,
        objective=exp_summary.objective,
        language_code=exp_summary.language_code,
        tags=exp_summary.tags,
        ratings = exp_summary.ratings,
        status=exp_summary.status,
        community_owned=exp_summary.community_owned,
        owner_ids=exp_summary.owner_ids,
        editor_ids=exp_summary.editor_ids,
        viewer_ids=exp_summary.viewer_ids,
        version=exp_summary.version,
        exploration_model_last_updated=(
            exp_summary.exploration_model_last_updated),
        exploration_model_created_on=(
            exp_summary.exploration_model_created_on)
    )

    exp_summary_model.put()


def delete_exploration_summary(exploration_id, force_deletion=False):
    """Delete an exploration summary model."""

    exp_models.ExpSummaryModel.get(exploration_id).delete()


def revert_exploration(
        committer_id, exploration_id, current_version, revert_to_version):
    """Reverts an exploration to the given version number. Commits changes."""
    exploration_model = exp_models.ExplorationModel.get(
        exploration_id, strict=False)

    if current_version > exploration_model.version:
        raise Exception(
            'Unexpected error: trying to update version %s of exploration '
            'from version %s. Please reload the page and try again.'
            % (exploration_model.version, current_version))
    elif current_version < exploration_model.version:
        raise Exception(
            'Trying to update version %s of exploration from version %s, '
            'which is too old. Please reload the page and try again.'
            % (exploration_model.version, current_version))

    # Validate the previous version of the exploration before committing the
    # change.
    exploration = get_exploration_by_id(
        exploration_id, version=revert_to_version)
    exploration_rights = rights_manager.get_exploration_rights(exploration.id)
    if exploration_rights.status != rights_manager.EXPLORATION_STATUS_PRIVATE:
        exploration.validate(strict=True)
    else:
        exploration.validate()

    exp_models.ExplorationModel.revert(exploration_model,
        committer_id, 'Reverted exploration to version %s' % revert_to_version,
        revert_to_version)
    memcache_services.delete(_get_exploration_memcache_key(exploration_id))

    update_exploration_summary(exploration_id)


# Creation and deletion methods.
def get_demo_exploration_components(demo_path):
    """Gets the content of `demo_path` in the sample explorations folder.

    Args:
      demo_path: the file or folder path for the content of an exploration
        in SAMPLE_EXPLORATIONS_DIR. E.g.: 'adventure.yaml' or 'tar/'.

    Returns:
      a 2-tuple, the first element of which is a yaml string, and the second
      element of which is a list of (filepath, content) 2-tuples. The filepath
      does not include the assets/ prefix.
    """
    demo_filepath = os.path.join(feconf.SAMPLE_EXPLORATIONS_DIR, demo_path)

    if demo_filepath.endswith('yaml'):
        file_contents = utils.get_file_contents(demo_filepath)
        return file_contents, []
    elif os.path.isdir(demo_filepath):
        return utils.get_exploration_components_from_dir(demo_filepath)
    else:
        raise Exception('Unrecognized file path: %s' % demo_path)


def save_new_exploration_from_yaml_and_assets(
        committer_id, yaml_content, title, category, exploration_id,
        assets_list):
    if assets_list is None:
        assets_list = []

    exploration = exp_domain.Exploration.from_yaml(
        exploration_id, title, category, yaml_content)
    commit_message = (
        'New exploration created from YAML file with title \'%s\'.'
        % exploration.title)

    _create_exploration(committer_id, exploration, commit_message, [{
        'cmd': CMD_CREATE_NEW,
        'title': exploration.title,
        'category': exploration.category,
    }])

    for (asset_filename, asset_content) in assets_list:
        fs = fs_domain.AbstractFileSystem(
            fs_domain.ExplorationFileSystem(exploration_id))
        fs.commit(committer_id, asset_filename, asset_content)


def delete_demo(exploration_id):
    """Deletes a single demo exploration."""
    if not (0 <= int(exploration_id) < len(feconf.DEMO_EXPLORATIONS)):
        raise Exception('Invalid demo exploration id %s' % exploration_id)

    exploration = get_exploration_by_id(exploration_id, strict=False)
    if not exploration:
        logging.info('Exploration with id %s was not deleted, because it '
                     'does not exist.' % exploration_id)
    else:
        delete_exploration(
            feconf.SYSTEM_COMMITTER_ID, exploration_id, force_deletion=True)


def load_demo(exploration_id):
    """Loads a demo exploration.

    The resulting exploration will have version 2 (one for its initial
    creation and one for its subsequent modification.)
    """
    # TODO(sll): Speed this method up. It is too slow.
    delete_demo(exploration_id)

    if not (0 <= int(exploration_id) < len(feconf.DEMO_EXPLORATIONS)):
        raise Exception('Invalid demo exploration id %s' % exploration_id)

    exploration_info = feconf.DEMO_EXPLORATIONS[int(exploration_id)]

    if len(exploration_info) == 3:
        (exp_filename, title, category) = exploration_info
    else:
        raise Exception('Invalid demo exploration: %s' % exploration_info)

    yaml_content, assets_list = get_demo_exploration_components(exp_filename)
    save_new_exploration_from_yaml_and_assets(
        feconf.SYSTEM_COMMITTER_ID, yaml_content, title, category,
        exploration_id, assets_list)

    rights_manager.publish_exploration(
        feconf.SYSTEM_COMMITTER_ID, exploration_id)
    # Release ownership of all explorations.
    rights_manager.release_ownership(
        feconf.SYSTEM_COMMITTER_ID, exploration_id)

    index_explorations_given_ids([exploration_id])

    logging.info('Exploration with id %s was loaded.' % exploration_id)


def get_next_page_of_all_commits(
        page_size=feconf.COMMIT_LIST_PAGE_SIZE, urlsafe_start_cursor=None):
    """Returns a page of commits to all explorations in reverse time order.

    The return value is a triple (results, cursor, more) as described in
    fetch_page() at:

        https://developers.google.com/appengine/docs/python/ndb/queryclass
    """
    results, new_urlsafe_start_cursor, more = (
        exp_models.ExplorationCommitLogEntryModel.get_all_commits(
            page_size, urlsafe_start_cursor))

    return ([exp_domain.ExplorationCommitLogEntry(
        entry.created_on, entry.last_updated, entry.user_id, entry.username,
        entry.exploration_id, entry.commit_type, entry.commit_message,
        entry.commit_cmds, entry.version, entry.post_commit_status,
        entry.post_commit_community_owned, entry.post_commit_is_private
    ) for entry in results], new_urlsafe_start_cursor, more)


def get_next_page_of_all_non_private_commits(
        page_size=feconf.COMMIT_LIST_PAGE_SIZE, urlsafe_start_cursor=None,
        max_age=None):
    """Returns a page of non-private commits in reverse time order. If max_age
    is given, it should be a datetime.timedelta instance.

    The return value is a triple (results, cursor, more) as described in
    fetch_page() at:

        https://developers.google.com/appengine/docs/python/ndb/queryclass
    """
    if max_age is not None and not isinstance(max_age, datetime.timedelta):
        raise ValueError(
            "max_age must be a datetime.timedelta instance. or None.")

    results, new_urlsafe_start_cursor, more = (
        exp_models.ExplorationCommitLogEntryModel.get_all_non_private_commits(
            page_size, urlsafe_start_cursor, max_age=max_age))

    return ([exp_domain.ExplorationCommitLogEntry(
        entry.created_on, entry.last_updated, entry.user_id, entry.username,
        entry.exploration_id, entry.commit_type, entry.commit_message,
        entry.commit_cmds, entry.version, entry.post_commit_status,
        entry.post_commit_community_owned, entry.post_commit_is_private
    ) for entry in results], new_urlsafe_start_cursor, more)


def _exp_rights_to_search_dict(rights):
    # Allow searches like "is:featured".
    doc = {}
    if rights.status == rights_manager.EXPLORATION_STATUS_PUBLICIZED:
        doc['is'] = 'featured'
    return doc


def _should_index(exp):
    rights = rights_manager.get_exploration_rights(exp.id)
    return rights.status != rights_manager.EXPLORATION_STATUS_PRIVATE


def _get_search_rank(exp_id):
    """Returns an integer determining the document's rank in search.

    Featured explorations get a ranking bump, and so do explorations that
    have been more recently updated. Good ratings will increase the ranking
    and bad ones will lower it.
    """
    # TODO(sll): Improve this calculation.
    _STATUS_PUBLICIZED_BONUS = 30
    # This is done to prevent the rank hitting 0 too easily. Note that
    # negative ranks are disallowed in the Search API.
    _DEFAULT_RANK = 20

    exploration = get_exploration_by_id(exp_id)
    rights = rights_manager.get_exploration_rights(exp_id)
    summary = get_exploration_summary_by_id(exp_id)
    rank = _DEFAULT_RANK + (
        _STATUS_PUBLICIZED_BONUS
        if rights.status == rights_manager.EXPLORATION_STATUS_PUBLICIZED
        else 0)

    if summary.ratings:
        RATING_WEIGHTINGS = {'1': -5, '2': -2, '3': 2, '4': 5, '5': 10}
        for rating_value in summary.ratings:
            rank += (
                summary.ratings[rating_value] *
                RATING_WEIGHTINGS[rating_value])

    # Iterate backwards through the exploration history metadata until we find
    # the most recent snapshot that was committed by a human.
    last_human_update_ms = 0
    snapshots_metadata = get_exploration_snapshots_metadata(exp_id)
    for snapshot_metadata in reversed(snapshots_metadata):
        if snapshot_metadata['committer_id'] != feconf.MIGRATION_BOT_USER_ID:
            last_human_update_ms = snapshot_metadata['created_on_ms']
            break

    _TIME_NOW_MS = utils.get_current_time_in_millisecs()
    _MS_IN_ONE_DAY = 24 * 60 * 60 * 1000
    time_delta_days = int(
        (_TIME_NOW_MS - last_human_update_ms) / _MS_IN_ONE_DAY)
    if time_delta_days == 0:
        rank += 80
    elif time_delta_days == 1:
        rank += 50
    elif 2 <= time_delta_days <= 7:
        rank += 35

    # Ranks must be non-negative.
    return max(rank, 0)


def _exp_to_search_dict(exp):
    rights = rights_manager.get_exploration_rights(exp.id)
    doc = {
        'id': exp.id,
        'language_code': exp.language_code,
        'title': exp.title,
        'category': exp.category,
        'tags': exp.tags,
        'blurb': exp.blurb,
        'objective': exp.objective,
        'author_notes': exp.author_notes,
        'rank': _get_search_rank(exp.id),
    }
    doc.update(_exp_rights_to_search_dict(rights))
    return doc


def clear_search_index():
    """WARNING: This runs in-request, and may therefore fail if there are too
    many entries in the index.
    """
    search_services.clear_index(SEARCH_INDEX_EXPLORATIONS)


def index_explorations_given_ids(exp_ids):
    # We pass 'strict=False' so as not to index deleted explorations.
    exploration_models = get_multiple_explorations_by_id(exp_ids, strict=False)
    search_services.add_documents_to_index([
        _exp_to_search_dict(exp) for exp in exploration_models.values()
        if _should_index(exp)
    ], SEARCH_INDEX_EXPLORATIONS)


def patch_exploration_search_document(exp_id, update):
    """Patches an exploration's current search document, with the values
    from the 'update' dictionary."""

    doc = search_services.get_document_from_index(
        exp_id, SEARCH_INDEX_EXPLORATIONS)
    doc.update(update)
    search_services.add_documents_to_index([doc], SEARCH_INDEX_EXPLORATIONS)


def update_exploration_status_in_search(exp_id):
    rights = rights_manager.get_exploration_rights(exp_id)
    if rights.status == rights_manager.EXPLORATION_STATUS_PRIVATE:
        delete_documents_from_search_index([exp_id])
    else:
        patch_exploration_search_document(
            rights.id, _exp_rights_to_search_dict(rights))


def delete_documents_from_search_index(exploration_ids):
    search_services.delete_documents_from_index(
        exploration_ids, SEARCH_INDEX_EXPLORATIONS)


def search_explorations(query, limit, sort=None, cursor=None):
    """Searches through the available explorations.

    args:
      - query_string: the query string to search for.
      - sort: a string indicating how to sort results. This should be a string
          of space separated values. Each value should start with a '+' or a
          '-' character indicating whether to sort in ascending or descending
          order respectively. This character should be followed by a field name
          to sort on. When this is None, results are based on 'rank'. See
          _get_search_rank to see how rank is determined.
      - limit: the maximum number of results to return.
      - cursor: A cursor, used to get the next page of results.
          If there are more documents that match the query than 'limit', this
          function will return a cursor to get the next page.

    returns: a tuple:
      - a list of exploration ids that match the query.
      - a cursor if there are more matching explorations to fetch, None
          otherwise. If a cursor is returned, it will be a web-safe string that
          can be used in URLs.
    """
    return search_services.search(
        query, SEARCH_INDEX_EXPLORATIONS, cursor, limit, sort, ids_only=True)<|MERGE_RESOLUTION|>--- conflicted
+++ resolved
@@ -499,7 +499,10 @@
                 elif (change.property_name ==
                         exp_domain.STATE_PROPERTY_INTERACTION_DEFAULT_OUTCOME):
                     state.update_interaction_default_outcome(change.new_value)
-<<<<<<< HEAD
+                elif (change.property_name ==
+                        exp_domain.STATE_PROPERTY_INTERACTION_UNCLASSIFIED_ANSWERS):
+                    state.update_interaction_confirmed_unclassified_answers(
+                        change.new_value)
             elif change.cmd == exp_domain.CMD_ADD_GADGET:
                 exploration.add_gadget(change.gadget_dict, change.panel_name)
             elif change.cmd == exp_domain.CMD_RENAME_GADGET:
@@ -516,11 +519,6 @@
                 elif (change.property_name ==
                         exp_domain.GADGET_PROPERTY_CUST_ARGS):
                     gadget_instance.update_customization_args(
-=======
-                elif (change.property_name ==
-                        exp_domain.STATE_PROPERTY_INTERACTION_UNCLASSIFIED_ANSWERS):
-                    state.update_interaction_confirmed_unclassified_answers(
->>>>>>> 909f63a8
                         change.new_value)
             elif change.cmd == exp_domain.CMD_EDIT_EXPLORATION_PROPERTY:
                 if change.property_name == 'title':
