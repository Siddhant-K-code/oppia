--- conflicted
+++ resolved
@@ -199,7 +199,6 @@
 
         self.check_normalization(objects.SanitizedUrl, mappings, invalid_vals)
 
-<<<<<<< HEAD
     def test_checked_proof_validation(self):
         """Tests objects of type CheckedProof"""
         valid_example_1 = {
@@ -272,7 +271,7 @@
 
         self.check_normalization(
             objects.LogicErrorCategory, mappings, invalid_values)
-=======
+
 
 class SchemaValidityTests(test_utils.GenericTestBase):
 
@@ -284,5 +283,4 @@
                     schema_utils.validate_schema(member._schema)
                     count += 1
 
-        self.assertEquals(count, 8)
->>>>>>> 7b894e8f
+        self.assertEquals(count, 8)