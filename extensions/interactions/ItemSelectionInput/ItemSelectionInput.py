# coding: utf-8
#
# Copyright 2014 The Oppia Authors. All Rights Reserved.
#
# Licensed under the Apache License, Version 2.0 (the "License");
# you may not use this file except in compliance with the License.
# You may obtain a copy of the License at
#
#      http://www.apache.org/licenses/LICENSE-2.0
#
# Unless required by applicable law or agreed to in writing, softwar
# distributed under the License is distributed on an "AS-IS" BASIS,
# WITHOUT WARRANTIES OR CONDITIONS OF ANY KIND, either express or implied.
# See the License for the specific language governing permissions and
# limitations under the License.

from extensions.interactions import base


class ItemSelectionInput(base.BaseInteraction):
    """Interaction for item selection input."""

    name = 'Item Selection'
    description = (
        'Allows learners to select various options.')
    display_mode = base.DISPLAY_MODE_INLINE
    _dependency_ids = []
    answer_type = 'SetOfHtmlString'

    _customization_arg_specs = [{
        'name': 'minAllowableSelectionCount',
        'description': 'Minimum number of selections permitted.',
        'schema': {
            'type': 'int',
            'validators': [{
                'id': 'is_at_least',
                'min_value': 0,
            }],
        },
        'default_value': 1,
    }, {
        'name': 'maxAllowableSelectionCount',
        'description': 'Maximum number of selections permitted',
        'schema': {
            'type': 'int',
            'validators': [{
                'id': 'is_at_least',
                'min_value': 1,
            }],
        },
        'default_value': 1,
    }, {
        'name': 'choices',
        'description': 'Items for selection',
        'schema': {
            'type': 'list',
            'items': {
                'type': 'html',
                'ui_config': {
                    'hide_complex_extensions': True,
                    'placeholder': 'Sample item answer',
                },
            },
            'ui_config': {
                'add_element_text': 'Add item for selection',
            }
        },
<<<<<<< HEAD
        'default_value': ['Sample item answer'],
    }]

    _auxiliary_calculation_ids = ['TopAnswersByCategorization']
=======
        'default_value': [''],
    }]
>>>>>>> 8ae83278
<|MERGE_RESOLUTION|>--- conflicted
+++ resolved
@@ -65,12 +65,7 @@
                 'add_element_text': 'Add item for selection',
             }
         },
-<<<<<<< HEAD
-        'default_value': ['Sample item answer'],
+        'default_value': [''],
     }]
 
-    _auxiliary_calculation_ids = ['TopAnswersByCategorization']
-=======
-        'default_value': [''],
-    }]
->>>>>>> 8ae83278
+    _auxiliary_calculation_ids = ['TopAnswersByCategorization']